--- conflicted
+++ resolved
@@ -93,14 +93,11 @@
 .PHONY: docker_tests
 docker_tests:
 	docker build --pull -f Dockerfile.ci . -t gcp_ci && \
-<<<<<<< HEAD
-	docker run -v $$(pwd):/go-control-plane $$(tty -s && echo "-it" || echo) gcp_ci /bin/bash -c /go-control-plane/scripts/do_ci.sh
-=======
 	docker run -v $$(pwd):/go-control-plane $$(tty -s && echo "-it" || echo) gcp_ci /bin/bash -c /go-control-plane/build/do_ci.sh
 
 .PHONY: tidy-all
 tidy-all:
 	go mod tidy
-	make -C examples/dyplomat tidy
-	make -C xdsmatcher tidy
->>>>>>> 9e1fdd0c
+	make -C ratelimit tidy
+	make -C ratelimit tidy
+	make -C xdsmatcher tidy