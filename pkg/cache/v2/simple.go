--- conflicted
+++ resolved
@@ -329,11 +329,7 @@
 
 // Respond to a watch with the snapshot value. The value channel should have capacity not to block.
 // TODO(kuat) do not respond always, see issue https://github.com/envoyproxy/go-control-plane/issues/46
-<<<<<<< HEAD
-func (cache *snapshotCache) respond(request *Request, value chan<- Response, resources map[string]types.ResourceWithTtl, version string, heartbeat bool) {
-=======
-func (cache *snapshotCache) respond(request *Request, value chan Response, resources map[string]types.Resource, version string) {
->>>>>>> 452f5598
+func (cache *snapshotCache) respond(request *Request, value chan Response, resources map[string]types.ResourceWithTtl, version string, heartbeat bool) {
 	// for ADS, the request names must match the snapshot names
 	// if they do not, then the watch is never responded, and it is expected that envoy makes another request
 	if len(request.ResourceNames) != 0 && cache.ads {
