// Copyright 2018 Envoyproxy Authors
//
//   Licensed under the Apache License, Version 2.0 (the "License");
//   you may not use this file except in compliance with the License.
//   You may obtain a copy of the License at
//
//       http://www.apache.org/licenses/LICENSE-2.0
//
//   Unless required by applicable law or agreed to in writing, software
//   distributed under the License is distributed on an "AS IS" BASIS,
//   WITHOUT WARRANTIES OR CONDITIONS OF ANY KIND, either express or implied.
//   See the License for the specific language governing permissions and
//   limitations under the License.

package cache

import (
	"context"
	"fmt"
	"sync"
	"sync/atomic"
	"time"

	"github.com/envoyproxy/go-control-plane/pkg/cache/types"
	"github.com/envoyproxy/go-control-plane/pkg/log"
)

// SnapshotCache is a snapshot-based cache that maintains a single versioned
// snapshot of responses per node. SnapshotCache consistently replies with the
// latest snapshot. For the protocol to work correctly in ADS mode, EDS/RDS
// requests are responded only when all resources in the snapshot xDS response
// are named as part of the request. It is expected that the CDS response names
// all EDS clusters, and the LDS response names all RDS routes in a snapshot,
// to ensure that Envoy makes the request for all EDS clusters or RDS routes
// eventually.
//
// SnapshotCache can operate as a REST or regular xDS backend. The snapshot
// can be partial, e.g. only include RDS or EDS resources.
type SnapshotCache interface {
	Cache

	// SetSnapshot sets a response snapshot for a node. For ADS, the snapshots
	// should have distinct versions and be internally consistent (e.g. all
	// referenced resources must be included in the snapshot).
	//
	// This method will cause the server to respond to all open watches, for which
	// the version differs from the snapshot version.
	SetSnapshot(node string, snapshot Snapshot) error

	// GetSnapshots gets the snapshot for a node.
	GetSnapshot(node string) (Snapshot, error)

	// ClearSnapshot removes all status and snapshot information associated with a node.
	ClearSnapshot(node string)

	// GetStatusInfo retrieves status information for a node ID.
	GetStatusInfo(string) StatusInfo

	// GetStatusKeys retrieves node IDs for all statuses.
	GetStatusKeys() []string
}

type ttlHandle struct {
	ttl    time.Duration
	cancel func()
}

type snapshotCache struct {
	log log.Logger

	// ads flag to hold responses until all resources are named
	ads bool

	// snapshots are cached resources indexed by node IDs
	snapshots map[string]Snapshot

	// status information for all nodes indexed by node IDs
	status map[string]*statusInfo

	// hash is the hashing function for Envoy nodes
	hash NodeHash

	// watchCount is an atomic counter incremented for each watch
	watchCount int64

	ttls map[string]map[int]ttlHandle

	mu sync.RWMutex
}

// NewSnapshotCache initializes a simple cache.
//
// ADS flag forces a delay in responding to streaming requests until all
// resources are explicitly named in the request. This avoids the problem of a
// partial request over a single stream for a subset of resources which would
// require generating a fresh version for acknowledgement. ADS flag requires
// snapshot consistency. For non-ADS case (and fetch), multiple partial
// requests are sent across multiple streams and re-using the snapshot version
// is OK.
//
// Logger is optional.
func NewSnapshotCache(ads bool, hash NodeHash, logger log.Logger) SnapshotCache {
	return &snapshotCache{
		log:       logger,
		ads:       ads,
		snapshots: make(map[string]Snapshot),
		status:    make(map[string]*statusInfo),
		hash:      hash,
		ttls:      make(map[string]map[int]ttlHandle),
	}
}

// SetSnapshotCache updates a snapshot for a node.
func (cache *snapshotCache) SetSnapshot(node string, snapshot Snapshot) error {
	cache.mu.Lock()
	defer cache.mu.Unlock()

	// update the existing entry
	cache.snapshots[node] = snapshot

	if _, ok := cache.ttls[node]; !ok {
		cache.ttls[node] = make(map[int]ttlHandle)
	}

	for typeUrl, resource := range snapshot.Resources {
		ttl, ok := cache.ttls[node][typeUrl]
		// No TTL configured and no existing TTL, nothing to do.
		if !ok && resource.Ttl == nil {
			continue
		}
		// Exisiting TTL matches new TTL, nothing to do.
		if ok && resource.Ttl != nil && *resource.Ttl == ttl.ttl {
			continue
		}

		// No TTL, nothing to do.
		if resource.Ttl == nil {
			continue
		}

		// Clean up the old goroutine, then spin up a new one with the new TTL.
		if ok {
			ttl.cancel()
		}

		ctx, cancel := context.WithCancel(context.Background())
		cache.ttls[node][typeUrl] = ttlHandle{ttl: *resource.Ttl, cancel: cancel}
		go func(ttl time.Duration, typeUrl types.ResponseType) {
			// By default we heartbeat TTL'd resources at 1/3 of the TTL duration. This is somewhat arbitrary but is meant to reduce the likelihood for a race between the
			// heartbeat being sent and the client removing the resource due to hitting the TTL.
			// TODO(snowp): We probably would want to add some safety guards here: a 100ms TTL on a lot of resources would cause a lot of stress on the server, both through
			// lock contention on the cache and gRPC serialization related costs.
			ticker := time.NewTicker(ttl / 3)
			for {
				select {
				case <-ctx.Done():
					return
				case <-ticker.C:
					cache.mu.Lock()

					// Trigger heartbeat updates for all watches for this particular resource.
					if info, ok := cache.status[node]; ok {
						info.mu.Lock()
						for id, watch := range info.watches {
							// This goroutine is only responsible for triggering updates for a specific type.
							if GetResponseType(watch.Request.TypeUrl) != typeUrl {
								continue
							}

							snapshot := cache.snapshots[node]
							// Respond with the current version regardless of whether the version has changed.
							version := snapshot.GetVersion(watch.Request.TypeUrl)
							resources, ttl := snapshot.GetResourcesAndTtl(watch.Request.TypeUrl)
							if cache.log != nil {
								cache.log.Debugf("respond open watch %d%v with heartbeat for version %q", id, watch.Request.ResourceNames, version)
							}
							cache.respond(watch.Request, watch.Response, resources, version, ttl)

							// The watch must be deleted and we must rely on the client to ack this response to create a new watch.
							delete(info.watches, id)
						}
						info.mu.Unlock()
					}
					cache.mu.Unlock()
				}
			}
		}(*resource.Ttl, types.ResponseType(typeUrl))
	}

	// trigger existing watches for which version changed
	if info, ok := cache.status[node]; ok {
		info.mu.Lock()
		for id, watch := range info.watches {
			version := snapshot.GetVersion(watch.Request.TypeUrl)
			if version != watch.Request.VersionInfo {
				if cache.log != nil {
					cache.log.Debugf("respond open watch %d%v with new version %q", id, watch.Request.ResourceNames, version)
				}
				resources, ttl := snapshot.GetResourcesAndTtl(watch.Request.TypeUrl)
				cache.respond(watch.Request, watch.Response, resources, version, ttl)

				// discard the watch
				delete(info.watches, id)
			}
		}
		info.mu.Unlock()
	}

	return nil
}

// GetSnapshots gets the snapshot for a node, and returns an error if not found.
func (cache *snapshotCache) GetSnapshot(node string) (Snapshot, error) {
	cache.mu.RLock()
	defer cache.mu.RUnlock()

	snap, ok := cache.snapshots[node]
	if !ok {
		return Snapshot{}, fmt.Errorf("no snapshot found for node %s", node)
	}
	return snap, nil
}

// ClearSnapshot clears snapshot and info for a node.
func (cache *snapshotCache) ClearSnapshot(node string) {
	cache.mu.Lock()
	defer cache.mu.Unlock()

	delete(cache.snapshots, node)
	delete(cache.status, node)
}

// nameSet creates a map from a string slice to value true.
func nameSet(names []string) map[string]bool {
	set := make(map[string]bool)
	for _, name := range names {
		set[name] = true
	}
	return set
}

// superset checks that all resources are listed in the names set.
func superset(names map[string]bool, resources map[string]types.Resource) error {
	for resourceName := range resources {
		if _, exists := names[resourceName]; !exists {
			return fmt.Errorf("%q not listed", resourceName)
		}
	}
	return nil
}

// CreateWatch returns a watch for an xDS request.
func (cache *snapshotCache) CreateWatch(request *Request, value chan<- Response) func() {
	nodeID := cache.hash.ID(request.Node)

	cache.mu.Lock()
	defer cache.mu.Unlock()

	info, ok := cache.status[nodeID]
	if !ok {
		info = newStatusInfo(request.Node)
		cache.status[nodeID] = info
	}

	// update last watch request time
	info.mu.Lock()
	info.lastWatchRequestTime = time.Now()
	info.mu.Unlock()

	snapshot, exists := cache.snapshots[nodeID]
	version := snapshot.GetVersion(request.TypeUrl)

	// if the requested version is up-to-date or missing a response, leave an open watch
	if !exists || request.VersionInfo == version {
		watchID := cache.nextWatchID()
		if cache.log != nil {
			cache.log.Debugf("open watch %d for %s%v from nodeID %q, version %q", watchID,
				request.TypeUrl, request.ResourceNames, nodeID, request.VersionInfo)
		}
		info.mu.Lock()
		info.watches[watchID] = ResponseWatch{Request: request, Response: value}
		info.mu.Unlock()
		return cache.cancelWatch(nodeID, watchID)
	}

	// otherwise, the watch may be responded immediately
	resources, ttl := snapshot.GetResourcesAndTtl(request.TypeUrl)
	cache.respond(request, value, resources, version, ttl)

	return nil
}

func (cache *snapshotCache) nextWatchID() int64 {
	return atomic.AddInt64(&cache.watchCount, 1)
}

// cancellation function for cleaning stale watches
func (cache *snapshotCache) cancelWatch(nodeID string, watchID int64) func() {
	return func() {
		// uses the cache mutex
		cache.mu.Lock()
		defer cache.mu.Unlock()
		if info, ok := cache.status[nodeID]; ok {
			info.mu.Lock()
			delete(info.watches, watchID)
			info.mu.Unlock()
		}
	}
}

// Respond to a watch with the snapshot value. The value channel should have capacity not to block.
// TODO(kuat) do not respond always, see issue https://github.com/envoyproxy/go-control-plane/issues/46
<<<<<<< HEAD
func (cache *snapshotCache) respond(request *Request, value chan Response, resources map[string]types.Resource, version string, ttl *time.Duration) {
=======
func (cache *snapshotCache) respond(request *Request, value chan<- Response, resources map[string]types.Resource, version string) {
>>>>>>> 2d2feb1b
	// for ADS, the request names must match the snapshot names
	// if they do not, then the watch is never responded, and it is expected that envoy makes another request
	if len(request.ResourceNames) != 0 && cache.ads {
		if err := superset(nameSet(request.ResourceNames), resources); err != nil {
			if cache.log != nil {
				cache.log.Debugf("ADS mode: not responding to request: %v", err)
			}
			return
		}
	}
	if cache.log != nil {
		cache.log.Debugf("respond %s%v version %q with version %q",
			request.TypeUrl, request.ResourceNames, request.VersionInfo, version)
	}

	value <- createResponse(request, resources, version, ttl)
}

func createResponse(request *Request, resources map[string]types.Resource, version string, ttl *time.Duration) Response {
	filtered := make([]types.Resource, 0, len(resources))

	// Reply only with the requested resources. Envoy may ask each resource
	// individually in a separate stream. It is ok to reply with the same version
	// on separate streams since requests do not share their response versions.
	if len(request.ResourceNames) != 0 {
		set := nameSet(request.ResourceNames)
		for name, resource := range resources {
			if set[name] {
				filtered = append(filtered, resource)
			}
		}
	} else {
		for _, resource := range resources {
			filtered = append(filtered, resource)
		}
	}

	return &RawResponse{
		Request:   request,
		Version:   version,
		Resources: filtered,
		Ttl:       ttl,
	}
}

// Fetch implements the cache fetch function.
// Fetch is called on multiple streams, so responding to individual names with the same version works.
func (cache *snapshotCache) Fetch(ctx context.Context, request *Request) (Response, error) {
	nodeID := cache.hash.ID(request.Node)

	cache.mu.RLock()
	defer cache.mu.RUnlock()

	if snapshot, exists := cache.snapshots[nodeID]; exists {
		// Respond only if the request version is distinct from the current snapshot state.
		// It might be beneficial to hold the request since Envoy will re-attempt the refresh.
		version := snapshot.GetVersion(request.TypeUrl)
		if request.VersionInfo == version {
			if cache.log != nil {
				cache.log.Warnf("skip fetch: version up to date")
			}
			return nil, &types.SkipFetchError{}
		}

		resources, ttl := snapshot.GetResourcesAndTtl(request.TypeUrl)
		out := createResponse(request, resources, version, ttl)
		return out, nil
	}

	return nil, fmt.Errorf("missing snapshot for %q", nodeID)
}

// GetStatusInfo retrieves the status info for the node.
func (cache *snapshotCache) GetStatusInfo(node string) StatusInfo {
	cache.mu.RLock()
	defer cache.mu.RUnlock()

	info, exists := cache.status[node]
	if !exists {
		if cache.log != nil {
			cache.log.Warnf("node does not exist")
		}
		return nil
	}

	return info
}

// GetStatusKeys retrieves all node IDs in the status map.
func (cache *snapshotCache) GetStatusKeys() []string {
	cache.mu.RLock()
	defer cache.mu.RUnlock()

	out := make([]string, 0, len(cache.status))
	for id := range cache.status {
		out = append(out, id)
	}

	return out
}<|MERGE_RESOLUTION|>--- conflicted
+++ resolved
@@ -310,11 +310,7 @@
 
 // Respond to a watch with the snapshot value. The value channel should have capacity not to block.
 // TODO(kuat) do not respond always, see issue https://github.com/envoyproxy/go-control-plane/issues/46
-<<<<<<< HEAD
-func (cache *snapshotCache) respond(request *Request, value chan Response, resources map[string]types.Resource, version string, ttl *time.Duration) {
-=======
-func (cache *snapshotCache) respond(request *Request, value chan<- Response, resources map[string]types.Resource, version string) {
->>>>>>> 2d2feb1b
+func (cache *snapshotCache) respond(request *Request, value chan<- Response, resources map[string]types.Resource, version string, ttl *time.Duration) {
 	// for ADS, the request names must match the snapshot names
 	// if they do not, then the watch is never responded, and it is expected that envoy makes another request
 	if len(request.ResourceNames) != 0 && cache.ads {
