--- conflicted
+++ resolved
@@ -80,6 +80,8 @@
 	// 32-bit machines.
 	watchCount int64
 
+	deltaWatchCount int64
+
 	log log.Logger
 
 	// ads flag to hold responses until all resources are named
@@ -94,15 +96,6 @@
 	// hash is the hashing function for Envoy nodes
 	hash NodeHash
 
-<<<<<<< HEAD
-	// watchCount is an atomic counter incremented for each watch
-	watchCount int64
-
-	// deltaWatchCount is an atomic counter incremented for each delta watch opened
-	deltaWatchCount int64
-
-=======
->>>>>>> 39ca02a2
 	mu sync.RWMutex
 }
 
