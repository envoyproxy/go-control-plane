// Copyright 2020 Envoyproxy Authors
//
//   Licensed under the Apache License, Version 2.0 (the "License");
//   you may not use this file except in compliance with the License.
//   You may obtain a copy of the License at
//
//       http://www.apache.org/licenses/LICENSE-2.0
//
//   Unless required by applicable law or agreed to in writing, software
//   distributed under the License is distributed on an "AS IS" BASIS,
//   WITHOUT WARRANTIES OR CONDITIONS OF ANY KIND, either express or implied.
//   See the License for the specific language governing permissions and
//   limitations under the License.

package cache

import (
	"context"
	"errors"
	"strconv"
	"strings"
	"sync"

	"github.com/envoyproxy/go-control-plane/pkg/cache/types"
)

type watches = map[chan Response]struct{}

// LinearCache supports collectons of opaque resources. This cache has a
// single collection indexed by resource names and manages resource versions
// internally. It implements the cache interface for a single type URL and
// should be combined with other caches via type URL muxing. It can be used to
// supply EDS entries, for example, uniformly across a fleet of proxies.
type LinearCache struct {
	// Type URL specific to the cache.
	typeURL string
	// Collection of resources indexed by name.
	resources map[string]types.Resource
	// Watches open by clients, indexed by resource name. Whenever resources
	// are changed, the watch is triggered.
	watches map[string]watches
	// Set of watches for all resources in the collection
	watchAll watches
	// Continously incremented version
	version uint64
	// Version prefix to be sent to the clients
	versionPrefix string
	// Versions for each resource by name.
	versionVector map[string]uint64
	mu            sync.Mutex
}

var _ Cache = &LinearCache{}

// Options for modifying the behavior of the linear cache.
type LinearCacheOption func(*LinearCache)

// WithVersionPrefix sets a version prefix of the form "prefixN" in the version info.
// Version prefix can be used to distinguish replicated instances of the cache, in case
// a client re-connects to another instance.
func WithVersionPrefix(prefix string) LinearCacheOption {
	return func(cache *LinearCache) {
		cache.versionPrefix = prefix
	}
}

// WithInitialResources initializes the initial set of resources.
func WithInitialResources(resources map[string]types.Resource) LinearCacheOption {
	return func(cache *LinearCache) {
		cache.resources = resources
		for name := range resources {
			cache.versionVector[name] = 0
		}
	}
}

// NewLinearCache creates a new cache. See the comments on the struct definition.
func NewLinearCache(typeURL string, opts ...LinearCacheOption) *LinearCache {
	out := &LinearCache{
		typeURL:       typeURL,
		resources:     make(map[string]types.Resource),
		watches:       make(map[string]watches),
		watchAll:      make(watches),
		version:       0,
		versionVector: make(map[string]uint64),
	}
	for _, opt := range opts {
		opt(out)
	}
	return out
}

<<<<<<< HEAD
func (cache *LinearCache) respond(value chan<- Response, staleResources []string) {
	var resources []types.ResourceWithTtl
=======
func (cache *LinearCache) respond(value chan Response, staleResources []string) {
	var resources []types.Resource
>>>>>>> 452f5598
	// TODO: optimize the resources slice creations across different clients
	if len(staleResources) == 0 {
		resources = make([]types.ResourceWithTtl, 0, len(cache.resources))
		for _, resource := range cache.resources {
			resources = append(resources, types.ResourceWithTtl{Resource: resource})
		}
	} else {
		resources = make([]types.ResourceWithTtl, 0, len(staleResources))
		for _, name := range staleResources {
			resource := cache.resources[name]
			if resource != nil {
				resources = append(resources, types.ResourceWithTtl{Resource: resource})
			}
		}
	}
	value <- &RawResponse{
		Request:   &Request{TypeUrl: cache.typeURL},
		Resources: resources,
		Version:   cache.versionPrefix + strconv.FormatUint(cache.version, 10),
	}
}

func (cache *LinearCache) notifyAll(modified map[string]struct{}) {
	// de-duplicate watches that need to be responded
	notifyList := make(map[chan Response][]string)
	for name := range modified {
		for watch := range cache.watches[name] {
			notifyList[watch] = append(notifyList[watch], name)
		}
		delete(cache.watches, name)
	}
	for value, stale := range notifyList {
		cache.respond(value, stale)
	}
	for value := range cache.watchAll {
		cache.respond(value, nil)
	}
	cache.watchAll = make(watches)
}

// UpdateResource updates a resource in the collection.
func (cache *LinearCache) UpdateResource(name string, res types.Resource) error {
	if res == nil {
		return errors.New("nil resource")
	}
	cache.mu.Lock()
	defer cache.mu.Unlock()

	cache.version += 1
	cache.versionVector[name] = cache.version
	cache.resources[name] = res

	// TODO: batch watch closures to prevent rapid updates
	cache.notifyAll(map[string]struct{}{name: struct{}{}})

	return nil
}

// DeleteResource removes a resource in the collection.
func (cache *LinearCache) DeleteResource(name string) error {
	cache.mu.Lock()
	defer cache.mu.Unlock()

	cache.version += 1
	delete(cache.versionVector, name)
	delete(cache.resources, name)

	// TODO: batch watch closures to prevent rapid updates
	cache.notifyAll(map[string]struct{}{name: struct{}{}})
	return nil
}

func (cache *LinearCache) CreateWatch(request *Request) (chan Response, func()) {
	value := make(chan Response, 1)
	if request.TypeUrl != cache.typeURL {
		close(value)
		return value, nil
	}
	// If the version is not up to date, check whether any requested resource has
	// been updated between the last version and the current version. This avoids the problem
	// of sending empty updates whenever an irrelevant resource changes.
	stale := false
	staleResources := []string{} // empty means all

	// strip version prefix if it is present
	var lastVersion uint64
	var err error
	if strings.HasPrefix(request.VersionInfo, cache.versionPrefix) {
		lastVersion, err = strconv.ParseUint(request.VersionInfo[len(cache.versionPrefix):], 0, 64)
	} else {
		err = errors.New("mis-matched version prefix")
	}

	cache.mu.Lock()
	defer cache.mu.Unlock()

	if err != nil {
		stale = true
		staleResources = request.ResourceNames
	} else if len(request.ResourceNames) == 0 {
		stale = lastVersion != cache.version
	} else {
		for _, name := range request.ResourceNames {
			// When a resource is removed, its version defaults 0 and it is not considered stale.
			if lastVersion < cache.versionVector[name] {
				stale = true
				staleResources = append(staleResources, name)
			}
		}
	}
	if stale {
		cache.respond(value, staleResources)
		return value, nil
	}
	// Create open watches since versions are up to date.
	if len(request.ResourceNames) == 0 {
		cache.watchAll[value] = struct{}{}
		return value, func() {
			cache.mu.Lock()
			defer cache.mu.Unlock()
			delete(cache.watchAll, value)
		}
	}
	for _, name := range request.ResourceNames {
		set, exists := cache.watches[name]
		if !exists {
			set = make(watches)
			cache.watches[name] = set
		}
		set[value] = struct{}{}
	}
	return value, func() {
		cache.mu.Lock()
		defer cache.mu.Unlock()
		for _, name := range request.ResourceNames {
			set, exists := cache.watches[name]
			if exists {
				delete(set, value)
			}
			if len(set) == 0 {
				delete(cache.watches, name)
			}
		}
	}
}

func (cache *LinearCache) Fetch(ctx context.Context, request *Request) (Response, error) {
	return nil, errors.New("not implemented")
}

// Number of active watches for a resource name.
func (cache *LinearCache) NumWatches(name string) int {
	cache.mu.Lock()
	defer cache.mu.Unlock()
	return len(cache.watches[name]) + len(cache.watchAll)
}<|MERGE_RESOLUTION|>--- conflicted
+++ resolved
@@ -90,13 +90,8 @@
 	return out
 }
 
-<<<<<<< HEAD
-func (cache *LinearCache) respond(value chan<- Response, staleResources []string) {
+func (cache *LinearCache) respond(value chan Response, staleResources []string) {
 	var resources []types.ResourceWithTtl
-=======
-func (cache *LinearCache) respond(value chan Response, staleResources []string) {
-	var resources []types.Resource
->>>>>>> 452f5598
 	// TODO: optimize the resources slice creations across different clients
 	if len(staleResources) == 0 {
 		resources = make([]types.ResourceWithTtl, 0, len(cache.resources))
