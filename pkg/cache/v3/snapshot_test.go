--- conflicted
+++ resolved
@@ -61,13 +61,8 @@
 }
 
 func TestListenerWithUnidentifiedRouteIsInconsistent(t *testing.T) {
-<<<<<<< HEAD
-	if snap, _ := cache.NewSnapshot(version, map[rsrc.Type][]types.Resource{
+	if snap, _ := cache.NewSnapshot(fixture.version, map[rsrc.Type][]types.Resource{
 		rsrc.RouteType:    {resource.MakeRouteConfig("test", clusterName)},
-=======
-	if snap, _ := cache.NewSnapshot(fixture.version, map[rsrc.Type][]types.Resource{
-		rsrc.RouteType:    {resource.MakeRoute("test", clusterName)},
->>>>>>> 3ab4a462
 		rsrc.ListenerType: {testListener},
 	}); snap.Consistent() == nil {
 		t.Errorf("got consistent snapshot %#v", snap)
