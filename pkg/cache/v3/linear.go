--- conflicted
+++ resolved
@@ -323,11 +323,9 @@
 	}
 }
 
-<<<<<<< HEAD
-func (cache *LinearCache) CreateDeltaWatch(request *DeltaRequest, state stream.StreamState) (chan DeltaResponse, func()) {
-	cache.mu.Lock()
-	defer cache.mu.Unlock()
-	value := make(chan DeltaResponse, 1)
+func (cache *LinearCache) CreateDeltaWatch(request *DeltaRequest, state stream.StreamState, value chan DeltaResponse) func() {
+	cache.mu.Lock()
+	defer cache.mu.Unlock()
 
 	// if respondDelta returns nil this means that there is no change in any resource version from the previous snapshot
 	// create a new watch accordingly
@@ -340,10 +338,10 @@
 
 		cache.deltaWatches[watchID] = DeltaResponseWatch{Request: request, Response: value, StreamState: state}
 
-		return value, cache.cancelDeltaWatch(watchID)
-	}
-
-	return value, nil
+		return cache.cancelDeltaWatch(watchID)
+	}
+
+	return nil
 }
 
 func (cache *LinearCache) updateVersionMap(modified map[string]struct{}) error {
@@ -387,10 +385,6 @@
 
 func (cache *LinearCache) nextDeltaWatchID() int64 {
 	return atomic.AddInt64(&cache.deltaWatchCount, 1)
-=======
-func (cache *LinearCache) CreateDeltaWatch(request *DeltaRequest, state stream.StreamState, value chan DeltaResponse) func() {
-	return nil
->>>>>>> d6147cbf
 }
 
 func (cache *LinearCache) Fetch(ctx context.Context, request *Request) (Response, error) {
