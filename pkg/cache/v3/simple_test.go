--- conflicted
+++ resolved
@@ -53,24 +53,6 @@
 }
 
 var (
-<<<<<<< HEAD
-	version  = "x"
-	version2 = "y"
-
-	snapshot, _ = cache.NewSnapshot(version, map[rsrc.Type][]types.Resource{
-		rsrc.EndpointType:        {testEndpoint},
-		rsrc.ClusterType:         {testCluster},
-		rsrc.RouteType:           {testRoute, testEmbeddedRoute},
-		rsrc.ScopedRouteType:     {testScopedRoute},
-		rsrc.VirtualHostType:     {testVirtualHost},
-		rsrc.ListenerType:        {testScopedListener, testListener},
-		rsrc.RuntimeType:         {testRuntime},
-		rsrc.SecretType:          {testSecret[0]},
-		rsrc.ExtensionConfigType: {testExtensionConfig},
-	})
-
-=======
->>>>>>> 3ab4a462
 	ttl                = 2 * time.Second
 	snapshotWithTTL, _ = cache.NewSnapshotWithTTLs(fixture.version, map[rsrc.Type][]types.ResourceWithTTL{
 		rsrc.EndpointType:        {{Resource: testEndpoint, TTL: &ttl}},
