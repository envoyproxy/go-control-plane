--- conflicted
+++ resolved
@@ -40,14 +40,8 @@
 	key := mux.Classify(*request)
 	cache, exists := mux.Caches[key]
 	if !exists {
-<<<<<<< HEAD
-		value := make(chan Response)
-		close(value)
-		return value, nil
-=======
 		value <- nil
 		return nil
->>>>>>> 5982c6be
 	}
 	return cache.CreateWatch(request, value)
 }
