--- conflicted
+++ resolved
@@ -47,20 +47,14 @@
 	return cache.CreateWatch(request, value)
 }
 
-<<<<<<< HEAD
-func (mux *MuxCache) CreateDeltaWatch(request *DeltaRequest, state stream.StreamState) (chan DeltaResponse, func()) {
+func (mux *MuxCache) CreateDeltaWatch(request *DeltaRequest, state stream.StreamState, value chan DeltaResponse) func() {
 	key := mux.ClassifyDelta(*request)
 	cache, exists := mux.Caches[key]
 	if !exists {
-		value := make(chan DeltaResponse, 0)
-		close(value)
-		return value, nil
+		value <- nil
+		return nil
 	}
-	return cache.CreateDeltaWatch(request, state)
-=======
-func (cache *MuxCache) CreateDeltaWatch(request *DeltaRequest, state stream.StreamState, value chan DeltaResponse) func() {
-	return nil
->>>>>>> d6147cbf
+	return cache.CreateDeltaWatch(request, state, value)
 }
 
 func (mux *MuxCache) Fetch(ctx context.Context, request *Request) (Response, error) {
