// Copyright 2018 Envoyproxy Authors
//
//   Licensed under the Apache License, Version 2.0 (the "License");
//   you may not use this file except in compliance with the License.
//   You may obtain a copy of the License at
//
//       http://www.apache.org/licenses/LICENSE-2.0
//
//   Unless required by applicable law or agreed to in writing, software
//   distributed under the License is distributed on an "AS IS" BASIS,
//   WITHOUT WARRANTIES OR CONDITIONS OF ANY KIND, either express or implied.
//   See the License for the specific language governing permissions and
//   limitations under the License.

package cache

import (
	"crypto/sha256"
	"encoding/hex"
	"fmt"

	"google.golang.org/protobuf/proto"

	cluster "github.com/envoyproxy/go-control-plane/envoy/config/cluster/v3"
	core "github.com/envoyproxy/go-control-plane/envoy/config/core/v3"
	endpoint "github.com/envoyproxy/go-control-plane/envoy/config/endpoint/v3"
	listener "github.com/envoyproxy/go-control-plane/envoy/config/listener/v3"
	route "github.com/envoyproxy/go-control-plane/envoy/config/route/v3"
	auth "github.com/envoyproxy/go-control-plane/envoy/extensions/transport_sockets/tls/v3"
	runtime "github.com/envoyproxy/go-control-plane/envoy/service/runtime/v3"
	"github.com/envoyproxy/go-control-plane/pkg/cache/types"
	"github.com/envoyproxy/go-control-plane/pkg/resource/v3"
	"github.com/envoyproxy/go-control-plane/pkg/wellknown"
)

// GetResponseType returns the enumeration for a valid xDS type URL.
func GetResponseType(typeURL resource.Type) types.ResponseType {
	switch typeURL {
	case resource.EndpointType:
		return types.Endpoint
	case resource.ClusterType:
		return types.Cluster
	case resource.RouteType:
		return types.Route
	case resource.ScopedRouteType:
		return types.ScopedRoute
	case resource.VirtualHostType:
		return types.VirtualHost
	case resource.ListenerType:
		return types.Listener
	case resource.SecretType:
		return types.Secret
	case resource.RuntimeType:
		return types.Runtime
	case resource.ExtensionConfigType:
		return types.ExtensionConfig
	}
	return types.UnknownType
}

// GetResponseTypeURL returns the type url for a valid enum.
func GetResponseTypeURL(responseType types.ResponseType) (string, error) {
	switch responseType {
	case types.Endpoint:
		return resource.EndpointType, nil
	case types.Cluster:
		return resource.ClusterType, nil
	case types.Route:
		return resource.RouteType, nil
	case types.ScopedRoute:
		return resource.ScopedRouteType, nil
	case types.VirtualHost:
		return resource.VirtualHostType, nil
	case types.Listener:
		return resource.ListenerType, nil
	case types.Secret:
		return resource.SecretType, nil
	case types.Runtime:
		return resource.RuntimeType, nil
	case types.ExtensionConfig:
		return resource.ExtensionConfigType, nil
	default:
		return "", fmt.Errorf("couldn't map response type %v to known resource type", responseType)
	}

<<<<<<< HEAD
	return "", fmt.Errorf("couldn't map response type (%v) to known resource type", responseType)
=======
>>>>>>> 3ab4a462
}

// GetResourceName returns the resource name for a valid xDS response type.
func GetResourceName(res types.Resource) string {
	switch v := res.(type) {
	case *endpoint.ClusterLoadAssignment:
		return v.GetClusterName()
	case *cluster.Cluster:
		return v.GetName()
	case *route.RouteConfiguration:
		return v.GetName()
	case *route.ScopedRouteConfiguration:
		return v.GetName()
	case *route.VirtualHost:
		return v.GetName()
	case *listener.Listener:
		return v.GetName()
	case *auth.Secret:
		return v.GetName()
	case *runtime.Runtime:
		return v.GetName()
	case *core.TypedExtensionConfig:
		return v.GetName()
	default:
		return ""
	}
}

// MarshalResource converts the Resource to MarshaledResource.
func MarshalResource(resource types.Resource) (types.MarshaledResource, error) {
	return proto.MarshalOptions{Deterministic: true}.Marshal(resource)
}

// GetResourceReferences returns a map of dependent resources keyed by resource type, given a map of resources.
// (EDS cluster names for CDS, RDS/SRDS routes names for LDS, RDS route names for SRDS).
func GetResourceReferences(resources map[string]types.ResourceWithTTL) map[resource.Type]map[string]bool {
	out := make(map[resource.Type]map[string]bool)
	getResourceReferences(resources, out)

	return out
}

// GetAllResourceReferences returns a map of dependent resources keyed by resources type, given all resources.
func GetAllResourceReferences(resourceGroups [types.UnknownType]Resources) map[resource.Type]map[string]bool {
	ret := map[resource.Type]map[string]bool{}

	// We only check resources that we expect to have references to other resources.
	responseTypesWithReferences := map[types.ResponseType]struct{}{
		types.Cluster:     {},
		types.Listener:    {},
		types.ScopedRoute: {},
	}

	for responseType, resourceGroup := range resourceGroups {
		if _, ok := responseTypesWithReferences[types.ResponseType(responseType)]; ok {
			items := resourceGroup.Items
			getResourceReferences(items, ret)
		}
	}

	return ret
}

func getResourceReferences(resources map[string]types.ResourceWithTTL, out map[resource.Type]map[string]bool) {
	for _, res := range resources {
		if res.Resource == nil {
			continue
		}

		switch v := res.Resource.(type) {
		case *endpoint.ClusterLoadAssignment:
			// No dependencies.
		case *cluster.Cluster:
			getClusterReferences(v, out)
		case *route.RouteConfiguration:
			// References to clusters in both routes (and listeners) are not included
			// in the result, because the clusters are retrieved in bulk currently,
			// and not by name.
		case *route.ScopedRouteConfiguration:
			getScopedRouteReferences(v, out)
		case *listener.Listener:
			getListenerReferences(v, out)
		case *runtime.Runtime:
			// no dependencies
		}
	}
}

func mapMerge(dst map[string]bool, src map[string]bool) {
	for k, v := range src {
		dst[k] = v
	}
}

// Clusters will reference either the endpoint's cluster name or ServiceName override.
func getClusterReferences(src *cluster.Cluster, out map[resource.Type]map[string]bool) {
	endpoints := map[string]bool{}

	switch typ := src.ClusterDiscoveryType.(type) {
	case *cluster.Cluster_Type:
		if typ.Type == cluster.Cluster_EDS {
			if src.EdsClusterConfig != nil && src.EdsClusterConfig.ServiceName != "" {
				endpoints[src.EdsClusterConfig.ServiceName] = true
			} else {
				endpoints[src.Name] = true
			}
		}
	}

	if len(endpoints) > 0 {
		if _, ok := out[resource.EndpointType]; !ok {
			out[resource.EndpointType] = map[string]bool{}
		}

		mapMerge(out[resource.EndpointType], endpoints)
	}
}

// HTTP listeners will either reference ScopedRoutes or Routes.
func getListenerReferences(src *listener.Listener, out map[resource.Type]map[string]bool) {
	routes := map[string]bool{}

	// Extract route configuration names from HTTP connection manager.
	for _, chain := range src.FilterChains {
		for _, filter := range chain.Filters {
			if filter.Name != wellknown.HTTPConnectionManager {
				continue
			}

			config := resource.GetHTTPConnectionManager(filter)
			if config == nil {
				continue
			}

			// If we are using RDS, add the referenced the route name.
			if name := config.GetRds().GetRouteConfigName(); name != "" {
				routes[name] = true
			}

			// If the scoped route mapping is embedded, add the referenced route resource names.
			for _, s := range config.GetScopedRoutes().GetScopedRouteConfigurationsList().GetScopedRouteConfigurations() {
				routes[s.RouteConfigurationName] = true
			}
		}
	}

	if len(routes) > 0 {
		if _, ok := out[resource.RouteType]; !ok {
			out[resource.RouteType] = map[string]bool{}
		}

		mapMerge(out[resource.RouteType], routes)
	}
}

func getScopedRouteReferences(src *route.ScopedRouteConfiguration, out map[resource.Type]map[string]bool) {
	routes := map[string]bool{}

	// For a scoped route configuration, the dependent resource is the RouteConfigurationName.
	routes[src.RouteConfigurationName] = true

	if len(routes) > 0 {
		if _, ok := out[resource.RouteType]; !ok {
			out[resource.RouteType] = map[string]bool{}
		}

		mapMerge(out[resource.RouteType], routes)
	}
}

// HashResource will take a resource and create a SHA256 hash sum out of the marshaled bytes
func HashResource(resource []byte) string {
	hasher := sha256.New()
	hasher.Write(resource)

	return hex.EncodeToString(hasher.Sum(nil))
}<|MERGE_RESOLUTION|>--- conflicted
+++ resolved
@@ -82,11 +82,6 @@
 	default:
 		return "", fmt.Errorf("couldn't map response type %v to known resource type", responseType)
 	}
-
-<<<<<<< HEAD
-	return "", fmt.Errorf("couldn't map response type (%v) to known resource type", responseType)
-=======
->>>>>>> 3ab4a462
 }
 
 // GetResourceName returns the resource name for a valid xDS response type.
