// Copyright 2018 Envoyproxy Authors
//
//   Licensed under the Apache License, Version 2.0 (the "License");
//   you may not use this file except in compliance with the License.
//   You may obtain a copy of the License at
//
//       http://www.apache.org/licenses/LICENSE-2.0
//
//   Unless required by applicable law or agreed to in writing, software
//   distributed under the License is distributed on an "AS IS" BASIS,
//   WITHOUT WARRANTIES OR CONDITIONS OF ANY KIND, either express or implied.
//   See the License for the specific language governing permissions and
//   limitations under the License.

package cache

import (
	"crypto/sha256"
	"encoding/hex"
	"fmt"

	"google.golang.org/protobuf/proto"

	cluster "github.com/envoyproxy/go-control-plane/envoy/config/cluster/v3"
	endpoint "github.com/envoyproxy/go-control-plane/envoy/config/endpoint/v3"
	listener "github.com/envoyproxy/go-control-plane/envoy/config/listener/v3"
	route "github.com/envoyproxy/go-control-plane/envoy/config/route/v3"
	runtime "github.com/envoyproxy/go-control-plane/envoy/service/runtime/v3"
	"github.com/envoyproxy/go-control-plane/pkg/cache/types"
	"github.com/envoyproxy/go-control-plane/pkg/resource/v3"
)

// GetResponseType returns the enumeration for a valid xDS type URL.
func GetResponseType(typeURL resource.Type) types.ResponseType {
	switch typeURL {
	case resource.EndpointType:
		return types.Endpoint
	case resource.ClusterType:
		return types.Cluster
	case resource.RouteType:
		return types.Route
	case resource.ScopedRouteType:
		return types.ScopedRoute
	case resource.VirtualHostType:
		return types.VirtualHost
	case resource.ListenerType:
		return types.Listener
	case resource.SecretType:
		return types.Secret
	case resource.RuntimeType:
		return types.Runtime
	case resource.ExtensionConfigType:
		return types.ExtensionConfig
	case resource.RateLimitConfigType:
		return types.RateLimitConfig
	}
	return types.UnknownType
}

// GetResponseTypeURL returns the type url for a valid enum.
func GetResponseTypeURL(responseType types.ResponseType) (string, error) {
	switch responseType {
	case types.Endpoint:
		return resource.EndpointType, nil
	case types.Cluster:
		return resource.ClusterType, nil
	case types.Route:
		return resource.RouteType, nil
	case types.ScopedRoute:
		return resource.ScopedRouteType, nil
	case types.VirtualHost:
		return resource.VirtualHostType, nil
	case types.Listener:
		return resource.ListenerType, nil
	case types.Secret:
		return resource.SecretType, nil
	case types.Runtime:
		return resource.RuntimeType, nil
	case types.ExtensionConfig:
		return resource.ExtensionConfigType, nil
	case types.RateLimitConfig:
		return resource.RateLimitConfigType, nil
	default:
		return "", fmt.Errorf("couldn't map response type %v to known resource type", responseType)
	}
}

// GetResourceName returns the resource name for a valid xDS response type.
func GetResourceName(res types.Resource) string {
	switch v := res.(type) {
	case *endpoint.ClusterLoadAssignment:
		return v.GetClusterName()
	case types.ResourceWithName:
		return v.GetName()
	default:
		return ""
	}
}

// GetResourceName returns the resource names for a list of valid xDS response types.
func GetResourceNames(resources []types.Resource) []string {
	out := make([]string, len(resources))
	for i, r := range resources {
		out[i] = GetResourceName(r)
	}
	return out
}

// MarshalResource converts the Resource to MarshaledResource.
func MarshalResource(resource types.Resource) (types.MarshaledResource, error) {
	return proto.MarshalOptions{Deterministic: true}.Marshal(resource)
}

// GetResourceReferences returns a map of dependent resources keyed by resource type, given a map of resources.
// (EDS cluster names for CDS, RDS/SRDS routes names for LDS, RDS route names for SRDS).
func GetResourceReferences(resources map[string]types.ResourceWithTTL) map[resource.Type]map[string]bool {
	out := make(map[resource.Type]map[string]bool)
	getResourceReferences(resources, out, nil)

	return out
}

// GetAllResourceReferences returns a map of dependent resources keyed by resources type, given all resources.
func GetAllResourceReferences(resourceGroups [types.UnknownType]Resources) map[resource.Type]map[string]bool {
	ret := map[resource.Type]map[string]bool{}

	// We only check resources that we expect to have references to other resources.
	responseTypesWithReferences := map[types.ResponseType]struct{}{
		types.Cluster:     {},
		types.Listener:    {},
		types.ScopedRoute: {},
	}

	for responseType, resourceGroup := range resourceGroups {
		if _, ok := responseTypesWithReferences[types.ResponseType(responseType)]; ok {
			items := resourceGroup.Items
			getResourceReferences(items, ret, resourceGroups[8].Items)
		}
	}

	return ret
}

func getResourceReferences(resources map[string]types.ResourceWithTTL, out map[resource.Type]map[string]bool, extensions map[string]types.ResourceWithTTL) {
	for _, res := range resources {
		if res.Resource == nil {
			continue
		}

		switch v := res.Resource.(type) {
		case *endpoint.ClusterLoadAssignment:
			// No dependencies.
		case *cluster.Cluster:
			getClusterReferences(v, out)
		case *route.RouteConfiguration:
			// References to clusters in both routes (and listeners) are not included
			// in the result, because the clusters are retrieved in bulk currently,
			// and not by name.
		case *route.ScopedRouteConfiguration:
			getScopedRouteReferences(v, out)
		case *listener.Listener:
			getListenerReferences(v, out, extensions)
		case *runtime.Runtime:
			// no dependencies
		}
	}
}

func mapMerge(dst, src map[string]bool) {
	for k, v := range src {
		dst[k] = v
	}
}

// Clusters will reference either the endpoint's cluster name or ServiceName override.
func getClusterReferences(src *cluster.Cluster, out map[resource.Type]map[string]bool) {
	endpoints := map[string]bool{}

	switch typ := src.GetClusterDiscoveryType().(type) {
	case *cluster.Cluster_Type:
		if typ.Type == cluster.Cluster_EDS {
			if src.GetEdsClusterConfig() != nil && src.GetEdsClusterConfig().GetServiceName() != "" {
				endpoints[src.GetEdsClusterConfig().GetServiceName()] = true
			} else {
				endpoints[src.GetName()] = true
			}
		}
	}

	if len(endpoints) > 0 {
		if _, ok := out[resource.EndpointType]; !ok {
			out[resource.EndpointType] = map[string]bool{}
		}

		mapMerge(out[resource.EndpointType], endpoints)
	}
}

// HTTP listeners will either reference ScopedRoutes or Routes.
func getListenerReferences(src *listener.Listener, out map[resource.Type]map[string]bool, extensions map[string]types.ResourceWithTTL) {
	routes := map[string]bool{}

	// Extract route configuration names from HTTP connection manager.
	for _, chain := range src.GetFilterChains() {
<<<<<<< HEAD
		for _, filter := range chain.GetFilters() {
			config := resource.GetHTTPConnectionManager(filter, extensions)
			if config == nil {
				continue
			}

			// If we are using RDS, add the referenced the route name.
			if name := config.GetRds().GetRouteConfigName(); name != "" {
				routes[name] = true
			}
=======
		getListenerReferencesFromChain(chain, routes)
	}
>>>>>>> 82e2a76d

	if src.GetDefaultFilterChain() != nil {
		getListenerReferencesFromChain(src.GetDefaultFilterChain(), routes)
	}

	if len(routes) > 0 {
		if _, ok := out[resource.RouteType]; !ok {
			out[resource.RouteType] = map[string]bool{}
		}

		mapMerge(out[resource.RouteType], routes)
	}
}

func getListenerReferencesFromChain(chain *listener.FilterChain, routes map[string]bool) {
	// If we are using RDS, add the referenced the route name.
	// If the scoped route mapping is embedded, add the referenced route resource names.
	for _, filter := range chain.GetFilters() {
		config := resource.GetHTTPConnectionManager(filter)
		if config == nil {
			continue
		}

		if name := config.GetRds().GetRouteConfigName(); name != "" {
			routes[name] = true
		}

		for _, s := range config.GetScopedRoutes().GetScopedRouteConfigurationsList().GetScopedRouteConfigurations() {
			routes[s.GetRouteConfigurationName()] = true
		}
	}
}

func getScopedRouteReferences(src *route.ScopedRouteConfiguration, out map[resource.Type]map[string]bool) {
	routes := map[string]bool{}

	// For a scoped route configuration, the dependent resource is the RouteConfigurationName.
	routes[src.GetRouteConfigurationName()] = true

	if len(routes) > 0 {
		if _, ok := out[resource.RouteType]; !ok {
			out[resource.RouteType] = map[string]bool{}
		}

		mapMerge(out[resource.RouteType], routes)
	}
}

// HashResource will take a resource and create a SHA256 hash sum out of the marshaled bytes
func HashResource(resource []byte) string {
	hasher := sha256.New()
	hasher.Write(resource)

	return hex.EncodeToString(hasher.Sum(nil))
}<|MERGE_RESOLUTION|>--- conflicted
+++ resolved
@@ -202,21 +202,8 @@
 
 	// Extract route configuration names from HTTP connection manager.
 	for _, chain := range src.GetFilterChains() {
-<<<<<<< HEAD
-		for _, filter := range chain.GetFilters() {
-			config := resource.GetHTTPConnectionManager(filter, extensions)
-			if config == nil {
-				continue
-			}
-
-			// If we are using RDS, add the referenced the route name.
-			if name := config.GetRds().GetRouteConfigName(); name != "" {
-				routes[name] = true
-			}
-=======
 		getListenerReferencesFromChain(chain, routes)
 	}
->>>>>>> 82e2a76d
 
 	if src.GetDefaultFilterChain() != nil {
 		getListenerReferencesFromChain(src.GetDefaultFilterChain(), routes)
