--- conflicted
+++ resolved
@@ -226,7 +226,7 @@
 
 		// process our delta watches
 		for id, watch := range info.deltaWatches {
-			res, err := respondDelta(
+			res, err := respondDeltaSnapshot(
 				ctx,
 				watch.Request,
 				watch.Response,
@@ -432,17 +432,13 @@
 			cache.log.Errorf("failed to compute version for snapshot resources inline, waiting for next snapshot update")
 			delayedResponse = true
 		}
-<<<<<<< HEAD
-		delayedResponse = respondDelta(request, value, state, &snapshot, cache.log) == nil
-=======
-		response, err := respondDelta(context.Background(), request, value, state, snapshot, cache.log)
+		response, err := respondDeltaSnapshot(context.Background(), request, value, state, &snapshot, cache.log)
 		if err != nil {
 			cache.log.Errorf("failed to respond with delta response, waiting for next snapshot update: %s", err)
 			delayedResponse = true
 		}
 
 		delayedResponse = response == nil
->>>>>>> 89a37c13
 	}
 
 	if delayedResponse {
