// Copyright 2018 Envoyproxy Authors
//
//   Licensed under the Apache License, Version 2.0 (the "License");
//   you may not use this file except in compliance with the License.
//   You may obtain a copy of the License at
//
//       http://www.apache.org/licenses/LICENSE-2.0
//
//   Unless required by applicable law or agreed to in writing, software
//   distributed under the License is distributed on an "AS IS" BASIS,
//   WITHOUT WARRANTIES OR CONDITIONS OF ANY KIND, either express or implied.
//   See the License for the specific language governing permissions and
//   limitations under the License.

// Package main contains the test driver for testing xDS manually.
package main

import (
	"context"
	cryptotls "crypto/tls"
	"flag"
	"fmt"
	"io/ioutil"
	"log"
	"net/http"
	"os"
	"time"

	cachev2 "github.com/envoyproxy/go-control-plane/pkg/cache/v2"
	cachev3 "github.com/envoyproxy/go-control-plane/pkg/cache/v3"
	serverv2 "github.com/envoyproxy/go-control-plane/pkg/server/v2"
	serverv3 "github.com/envoyproxy/go-control-plane/pkg/server/v3"
	"github.com/envoyproxy/go-control-plane/pkg/test"
	testv2 "github.com/envoyproxy/go-control-plane/pkg/test/v2"
	testv3 "github.com/envoyproxy/go-control-plane/pkg/test/v3"

	resourcev2 "github.com/envoyproxy/go-control-plane/pkg/test/resource/v2"
	resourcev3 "github.com/envoyproxy/go-control-plane/pkg/test/resource/v3"
)

var (
	debug bool

	port            uint
	gatewayPort     uint
	upstreamPort    uint
	upstreamMessage string
	basePort        uint
	alsPort         uint

	delay    time.Duration
	requests int
	updates  int

	mode          string
	clusters      int
	httpListeners int
	tcpListeners  int
	runtimes      int
	tls           bool
	mux           bool

	nodeID string
)

func init() {
	flag.BoolVar(&debug, "debug", false, "Use debug logging")

	//
	// These parameters control the ports that the integration test
	// components use to talk to one another
	//

	// The port that the Envoy xDS client uses to talk to the control
	// plane xDS server (part of this program)
	flag.UintVar(&port, "port", 18000, "xDS management server port")

	// The port that the Envoy REST client uses to talk to the control
	// plane gateway (which translates from REST to xDS)
	flag.UintVar(&gatewayPort, "gateway", 18001, "Management HTTP gateway (from HTTP to xDS) server port")

	// The port that Envoy uses to talk to the upstream http "echo"
	// server
	flag.UintVar(&upstreamPort, "upstream", 18080, "Upstream HTTP/1.1 port")

	// The port that the tests below use to talk to Envoy's proxy of the
	// upstream server
	flag.UintVar(&basePort, "base", 9000, "Envoy Proxy listener port")

	// The control plane accesslog server port (currently unused)
	flag.UintVar(&alsPort, "als", 18090, "Control plane accesslog server port")

	//
	// These parameters control Envoy configuration
	//

	// Tell Envoy to request configurations from the control plane using
	// this protocol
	flag.StringVar(&mode, "xds", resourcev2.Ads, "Management protocol to test (ADS, xDS, REST)")

	// Tell Envoy to use this Node ID
	flag.StringVar(&nodeID, "nodeID", "test-id", "Node ID")

	// Tell Envoy to use TLS to talk to the control plane
	flag.BoolVar(&tls, "tls", false, "Enable TLS on all listeners and use SDS for secret delivery")

	// Tell Envoy to configure this many clusters for each snapshot
	flag.IntVar(&clusters, "clusters", 4, "Number of clusters")

	// Tell Envoy to configure this many Runtime Discovery Service
	// layers for each snapshot
	flag.IntVar(&runtimes, "runtimes", 1, "Number of RTDS layers")

	//
	// These parameters control the test harness
	//

	// The message that the tests expect to receive from the upstream
	// server
	flag.StringVar(&upstreamMessage, "message", "Default message", "Upstream HTTP server response message")

	// Time to wait between test request batches
	flag.DurationVar(&delay, "delay", 500*time.Millisecond, "Interval between request batch retries")

	// Each test loads a configuration snapshot into the control plane
	// which is then picked up by Envoy.  This parameter specifies how
	// many snapshots to test
	flag.IntVar(&updates, "u", 3, "Number of snapshot updates")

	// Each snapshot test sends this many requests to the upstream
	// server for each snapshot for each listener port
	flag.IntVar(&requests, "r", 5, "Number of requests between snapshot updates")

	// Test this many HTTP listeners per snapshot
	flag.IntVar(&httpListeners, "http", 2, "Number of HTTP listeners (and RDS configs)")
	// Test this many TCP listeners per snapshot
	flag.IntVar(&tcpListeners, "tcp", 2, "Number of TCP pass-through listeners")
<<<<<<< HEAD
	flag.IntVar(&runtimes, "runtimes", 1, "Number of RTDS layers")
	flag.StringVar(&nodeID, "nodeID", "test-id", "Node ID")
	flag.BoolVar(&tls, "tls", false, "Enable TLS on all listeners and use SDS for secret delivery")
	flag.BoolVar(&mux, "mux", false, "Enable muxed linear cache for EDS")
=======
>>>>>>> 3b864eb6
}

// main returns code 1 if any of the batches failed to pass all requests
func main() {
	flag.Parse()
	ctx := context.Background()

	// create a cache
	signal := make(chan struct{})
	cbv2 := &testv2.Callbacks{Signal: signal, Debug: debug}
	cbv3 := &testv3.Callbacks{Signal: signal, Debug: debug}

	configv2 := cachev2.NewSnapshotCache(mode == resourcev2.Ads, cachev2.IDHash{}, logger{})
	configv3 := cachev3.NewSnapshotCache(mode == resourcev2.Ads, cachev3.IDHash{}, logger{})
	srv2 := serverv2.NewServer(context.Background(), configv2, cbv2)

	// mux integration
	var configCachev3 cachev3.Cache = configv3
	typeURL := "type.googleapis.com/envoy.config.endpoint.v3.ClusterLoadAssignment"
	eds := cachev3.NewLinearCache(typeURL, nil)
	if mux {
		configCachev3 = &cachev3.MuxCache{
			Classify: func(req cachev3.Request) string {
				if req.TypeUrl == typeURL {
					return "eds"
				}
				return "default"
			},
			Caches: map[string]cachev3.Cache{
				"default": configv3,
				"eds":     eds,
			},
		}
	}
	srv3 := serverv3.NewServer(context.Background(), configCachev3, cbv3)
	alsv2 := &testv2.AccessLogService{}
	alsv3 := &testv3.AccessLogService{}

	// create a test snapshot
	snapshotsv2 := resourcev2.TestSnapshot{
		Xds:              mode,
		UpstreamPort:     uint32(upstreamPort),
		BasePort:         uint32(basePort),
		NumClusters:      clusters,
		NumHTTPListeners: httpListeners,
		NumTCPListeners:  tcpListeners,
		TLS:              tls,
		NumRuntimes:      runtimes,
	}
	snapshotsv3 := resourcev3.TestSnapshot{
		Xds:              mode,
		UpstreamPort:     uint32(upstreamPort),
		BasePort:         uint32(basePort),
		NumClusters:      clusters,
		NumHTTPListeners: httpListeners,
		NumTCPListeners:  tcpListeners,
		TLS:              tls,
		NumRuntimes:      runtimes,
	}

	// start the xDS server
	go test.RunAccessLogServer(ctx, alsv2, alsv3, alsPort)
	go test.RunManagementServer(ctx, srv2, srv3, port)
	go test.RunManagementGateway(ctx, srv2, srv3, gatewayPort, logger{})

	log.Println("waiting for the first request...")
	select {
	case <-signal:
		break
	case <-time.After(1 * time.Minute):
		log.Println("timeout waiting for the first request")
		os.Exit(1)
	}
	log.Printf("initial snapshot %+v\n", snapshotsv2)
	log.Printf("executing sequence updates=%d request=%d\n", updates, requests)

	for i := 0; i < updates; i++ {
		snapshotsv2.Version = fmt.Sprintf("v%d", i)
		log.Printf("update snapshot %v\n", snapshotsv2.Version)
		snapshotsv3.Version = fmt.Sprintf("v%d", i)
		log.Printf("update snapshot %v\n", snapshotsv3.Version)

		snapshotv2 := snapshotsv2.Generate()
		snapshotv3 := snapshotsv3.Generate()
		if err := snapshotv2.Consistent(); err != nil {
			log.Printf("snapshot inconsistency: %+v\n", snapshotv2)
		}
		if err := snapshotv3.Consistent(); err != nil {
			log.Printf("snapshot inconsistency: %+v\n", snapshotv3)
		}

		err := configv2.SetSnapshot(nodeID, snapshotv2)
		if err != nil {
			log.Printf("snapshot error %q for %+v\n", err, snapshotv2)
			os.Exit(1)
		}

		err = configv3.SetSnapshot(nodeID, snapshotv3)
		if err != nil {
			log.Printf("snapshot error %q for %+v\n", err, snapshotv3)
			os.Exit(1)
		}
		if mux {
			for name, res := range snapshotv3.GetResources(typeURL) {
				eds.UpdateResource(name, res)
			}
		}

		// pass is true if all requests succeed at least once in a run
		pass := false
		for j := 0; j < requests; j++ {
			ok, failed := callEcho()
			if failed == 0 && !pass {
				pass = true
			}
			log.Printf("request batch %d, ok %v, failed %v, pass %v\n", j, ok, failed, pass)
			select {
			case <-time.After(delay):
			case <-ctx.Done():
				return
			}
		}

		alsv2.Dump(func(s string) {
			if debug {
				log.Println(s)
			}
		})
		cbv2.Report()

		alsv3.Dump(func(s string) {
			if debug {
				log.Println(s)
			}
		})
		cbv3.Report()

		if !pass {
			log.Printf("failed all requests in a run %d\n", i)
			os.Exit(1)
		}
	}

	log.Printf("Test for %s passed!\n", mode)
}

// callEcho calls upstream echo service on all listener ports and returns an error
// if any of the listeners returned an error.
func callEcho() (int, int) {
	total := httpListeners + tcpListeners
	ok, failed := 0, 0
	ch := make(chan error, total)

	// spawn requests
	for i := 0; i < total; i++ {
		go func(i int) {
			client := http.Client{
				Timeout: 100 * time.Millisecond,
				Transport: &http.Transport{
					TLSClientConfig: &cryptotls.Config{InsecureSkipVerify: true},
				},
			}
			proto := "http"
			if tls {
				proto = "https"
			}
			req, err := client.Get(fmt.Sprintf("%s://127.0.0.1:%d", proto, basePort+uint(i)))
			if err != nil {
				ch <- err
				return
			}
			defer req.Body.Close()
			body, err := ioutil.ReadAll(req.Body)
			if err != nil {
				ch <- err
				return
			}
			if string(body) != upstreamMessage {
				ch <- fmt.Errorf("unexpected return %q", string(body))
				return
			}
			ch <- nil
		}(i)
	}

	for {
		out := <-ch
		if out == nil {
			ok++
		} else {
			failed++
		}
		if ok+failed == total {
			return ok, failed
		}
	}
}

type logger struct{}

func (logger logger) Debugf(format string, args ...interface{}) {
	if debug {
		log.Printf(format+"\n", args...)
	}
}

func (logger logger) Infof(format string, args ...interface{}) {
	if debug {
		log.Printf(format+"\n", args...)
	}
}

func (logger logger) Warnf(format string, args ...interface{}) {
	log.Printf(format+"\n", args...)
}

func (logger logger) Errorf(format string, args ...interface{}) {
	log.Printf(format+"\n", args...)
}<|MERGE_RESOLUTION|>--- conflicted
+++ resolved
@@ -135,13 +135,9 @@
 	flag.IntVar(&httpListeners, "http", 2, "Number of HTTP listeners (and RDS configs)")
 	// Test this many TCP listeners per snapshot
 	flag.IntVar(&tcpListeners, "tcp", 2, "Number of TCP pass-through listeners")
-<<<<<<< HEAD
-	flag.IntVar(&runtimes, "runtimes", 1, "Number of RTDS layers")
-	flag.StringVar(&nodeID, "nodeID", "test-id", "Node ID")
-	flag.BoolVar(&tls, "tls", false, "Enable TLS on all listeners and use SDS for secret delivery")
+
+	// Enable a muxed cache with partial snapshots
 	flag.BoolVar(&mux, "mux", false, "Enable muxed linear cache for EDS")
-=======
->>>>>>> 3b864eb6
 }
 
 // main returns code 1 if any of the batches failed to pass all requests
