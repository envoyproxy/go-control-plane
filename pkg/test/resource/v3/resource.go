--- conflicted
+++ resolved
@@ -547,23 +547,12 @@
 	currentPort uint32
 }
 
-<<<<<<< HEAD
 func (ts *TestSnapshot) generateHTTPListeners(numListeners int, clusters []types.Resource) ([]types.Resource, []types.Resource) {
 	listeners := []types.Resource{}
 	routeConfigs := []types.Resource{}
 
 	if len(clusters) <= 0 {
 		return nil, nil
-=======
-// Generate produces a snapshot from the parameters.
-func (ts TestSnapshot) Generate() *cache.Snapshot {
-	clusters := make([]types.Resource, ts.NumClusters)
-	endpoints := make([]types.Resource, ts.NumClusters)
-	for i := 0; i < ts.NumClusters; i++ {
-		name := fmt.Sprintf("cluster-%s-%d", ts.Version, i)
-		clusters[i] = MakeCluster(ts.Xds, name)
-		endpoints[i] = MakeEndpoint(name, ts.UpstreamPort)
->>>>>>> 3ab4a462
 	}
 
 	for i := 0; i < numListeners; i++ {
@@ -691,7 +680,7 @@
 }
 
 // Generate produces a snapshot from the parameters.
-func (ts *TestSnapshot) Generate() cache.Snapshot {
+func (ts *TestSnapshot) Generate() *cache.Snapshot {
 	ts.currentPort = ts.BasePort
 
 	clusters := make([]types.Resource, ts.NumClusters)
