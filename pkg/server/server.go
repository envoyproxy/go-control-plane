--- conflicted
+++ resolved
@@ -390,14 +390,14 @@
 	return s.Fetch(ctx, req)
 }
 
-<<<<<<< HEAD
 func (s *server) FetchSecrets(ctx context.Context, req *v2.DiscoveryRequest) (*v2.DiscoveryResponse, error) {
 	if req == nil {
 		return nil, status.Errorf(codes.Unavailable, "empty request")
 	}
 	req.TypeUrl = cache.SecretType
 	return s.Fetch(ctx, req)
-=======
+}
+
 func (s *server) IncrementalAggregatedResources(_ discovery.AggregatedDiscoveryService_IncrementalAggregatedResourcesServer) error {
 	return errors.New("not implemented")
 }
@@ -408,5 +408,4 @@
 
 func (s *server) IncrementalRoutes(_ v2.RouteDiscoveryService_IncrementalRoutesServer) error {
 	return errors.New("not implemented")
->>>>>>> e0917097
 }