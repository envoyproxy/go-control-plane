// Copyright 2018 Envoyproxy Authors
//
//   Licensed under the Apache License, Version 2.0 (the "License");
//   you may not use this file except in compliance with the License.
//   You may obtain a copy of the License at
//
//       http://www.apache.org/licenses/LICENSE-2.0
//
//   Unless required by applicable law or agreed to in writing, software
//   distributed under the License is distributed on an "AS IS" BASIS,
//   WITHOUT WARRANTIES OR CONDITIONS OF ANY KIND, either express or implied.
//   See the License for the specific language governing permissions and
//   limitations under the License.

// Package server provides an implementation of a streaming xDS server.
package server

import (
	"context"
	"errors"
	"strconv"
	"sync/atomic"

	"google.golang.org/grpc"
	"google.golang.org/grpc/codes"
	"google.golang.org/grpc/status"

	clusterservice "github.com/envoyproxy/go-control-plane/envoy/api/v2"
	discovery "github.com/envoyproxy/go-control-plane/envoy/api/v2"
	endpointservice "github.com/envoyproxy/go-control-plane/envoy/api/v2"
	listenerservice "github.com/envoyproxy/go-control-plane/envoy/api/v2"
	routeservice "github.com/envoyproxy/go-control-plane/envoy/api/v2"
	core "github.com/envoyproxy/go-control-plane/envoy/api/v2/core"
	discoverygrpc "github.com/envoyproxy/go-control-plane/envoy/service/discovery/v2"
	runtimeservice "github.com/envoyproxy/go-control-plane/envoy/service/discovery/v2"
	secretservice "github.com/envoyproxy/go-control-plane/envoy/service/discovery/v2"
	"github.com/envoyproxy/go-control-plane/pkg/cache/v2"
	"github.com/envoyproxy/go-control-plane/pkg/resource/v2"
)

// Server is a collection of handlers for streaming discovery requests.
type Server interface {
	endpointservice.EndpointDiscoveryServiceServer
	clusterservice.ClusterDiscoveryServiceServer
	routeservice.RouteDiscoveryServiceServer
	listenerservice.ListenerDiscoveryServiceServer
	discoverygrpc.AggregatedDiscoveryServiceServer
	secretservice.SecretDiscoveryServiceServer
	runtimeservice.RuntimeDiscoveryServiceServer

	// Fetch is the universal fetch method.
	Fetch(context.Context, *discovery.DiscoveryRequest) (*discovery.DiscoveryResponse, error)
	// StreamHandler is the universal stream method.
	StreamHandler(stream Stream, typeURL string) error
}

// Callbacks is a collection of callbacks inserted into the server operation.
// The callbacks are invoked synchronously.
type Callbacks interface {
	// OnStreamOpen is called once an xDS stream is open with a stream ID and the type URL (or "" for ADS).
	// Returning an error will end processing and close the stream. OnStreamClosed will still be called.
	OnStreamOpen(context.Context, int64, string) error
	// OnStreamClosed is called immediately prior to closing an xDS stream with a stream ID.
	OnStreamClosed(int64)
	// OnStreamRequest is called once a request is received on a stream.
	// Returning an error will end processing and close the stream. OnStreamClosed will still be called.
	OnStreamRequest(int64, *discovery.DiscoveryRequest) error
	// OnStreamResponse is called immediately prior to sending a response on a stream.
	OnStreamResponse(int64, *discovery.DiscoveryRequest, *discovery.DiscoveryResponse)
	// OnFetchRequest is called for each Fetch request. Returning an error will end processing of the
	// request and respond with an error.
	OnFetchRequest(context.Context, *discovery.DiscoveryRequest) error
	// OnFetchResponse is called immediately prior to sending a response.
	OnFetchResponse(*discovery.DiscoveryRequest, *discovery.DiscoveryResponse)
}

// CallbackFuncs is a convenience type for implementing the Callbacks interface.
type CallbackFuncs struct {
	StreamOpenFunc     func(context.Context, int64, string) error
	StreamClosedFunc   func(int64)
	StreamRequestFunc  func(int64, *discovery.DiscoveryRequest) error
	StreamResponseFunc func(int64, *discovery.DiscoveryRequest, *discovery.DiscoveryResponse)
	FetchRequestFunc   func(context.Context, *discovery.DiscoveryRequest) error
	FetchResponseFunc  func(*discovery.DiscoveryRequest, *discovery.DiscoveryResponse)
}

var _ Callbacks = CallbackFuncs{}

// OnStreamOpen invokes StreamOpenFunc.
func (c CallbackFuncs) OnStreamOpen(ctx context.Context, streamID int64, typeURL string) error {
	if c.StreamOpenFunc != nil {
		return c.StreamOpenFunc(ctx, streamID, typeURL)
	}

	return nil
}

// OnStreamClosed invokes StreamClosedFunc.
func (c CallbackFuncs) OnStreamClosed(streamID int64) {
	if c.StreamClosedFunc != nil {
		c.StreamClosedFunc(streamID)
	}
}

// OnStreamRequest invokes StreamRequestFunc.
func (c CallbackFuncs) OnStreamRequest(streamID int64, req *discovery.DiscoveryRequest) error {
	if c.StreamRequestFunc != nil {
		return c.StreamRequestFunc(streamID, req)
	}

	return nil
}

// OnStreamResponse invokes StreamResponseFunc.
func (c CallbackFuncs) OnStreamResponse(streamID int64, req *discovery.DiscoveryRequest, resp *discovery.DiscoveryResponse) {
	if c.StreamResponseFunc != nil {
		c.StreamResponseFunc(streamID, req, resp)
	}
}

// OnFetchRequest invokes FetchRequestFunc.
func (c CallbackFuncs) OnFetchRequest(ctx context.Context, req *discovery.DiscoveryRequest) error {
	if c.FetchRequestFunc != nil {
		return c.FetchRequestFunc(ctx, req)
	}

	return nil
}

// OnFetchResponse invoked FetchResponseFunc.
func (c CallbackFuncs) OnFetchResponse(req *discovery.DiscoveryRequest, resp *discovery.DiscoveryResponse) {
	if c.FetchResponseFunc != nil {
		c.FetchResponseFunc(req, resp)
	}
}

// NewServer creates handlers from a config watcher and callbacks.
func NewServer(ctx context.Context, config cache.Cache, callbacks Callbacks) Server {
	return &server{cache: config, callbacks: callbacks, ctx: ctx}
}

type server struct {
	cache     cache.Cache
	callbacks Callbacks

	// streamCount for counting bi-di streams
	streamCount int64
	ctx         context.Context
}

// Generic RPC stream.
type Stream interface {
	grpc.ServerStream

	Send(*discovery.DiscoveryResponse) error
	Recv() (*discovery.DiscoveryRequest, error)
}

// watches for all xDS resource types
type watches struct {
	endpoints chan cache.Response
	clusters  chan cache.Response
	routes    chan cache.Response
	listeners chan cache.Response
	secrets   chan cache.Response
	runtimes  chan cache.Response

	endpointCancel func()
	clusterCancel  func()
	routeCancel    func()
	listenerCancel func()
	secretCancel   func()
	runtimeCancel  func()

	endpointNonce string
	clusterNonce  string
	routeNonce    string
	listenerNonce string
	secretNonce   string
	runtimeNonce  string

	// Opaque resources share a muxed channel. Nonces and watch cancellations are indexed by type URL.
	responses     chan cache.Response
	cancellations map[string]func()
	nonces        map[string]string
	terminations  map[string]chan struct{}
}

// Initialize all watches
func (values *watches) Init() {
	// muxed channel needs a buffer to release go-routines populating it
	values.responses = make(chan cache.Response, 5)
	values.cancellations = make(map[string]func())
	values.nonces = make(map[string]string)
	values.terminations = make(map[string]chan struct{})
}

// Token response value used to signal a watch failure in muxed watches.
var errorResponse = &cache.RawResponse{}

// Cancel all watches
func (values *watches) Cancel() {
	if values.endpointCancel != nil {
		values.endpointCancel()
	}
	if values.clusterCancel != nil {
		values.clusterCancel()
	}
	if values.routeCancel != nil {
		values.routeCancel()
	}
	if values.listenerCancel != nil {
		values.listenerCancel()
	}
	if values.secretCancel != nil {
		values.secretCancel()
	}
	if values.runtimeCancel != nil {
		values.runtimeCancel()
	}
	for _, cancel := range values.cancellations {
		if cancel != nil {
			cancel()
		}
	}
	for _, terminate := range values.terminations {
		close(terminate)
	}
}

func createResponse(resp cache.Response, typeURL string) (*discovery.DiscoveryResponse, error) {
	if resp == nil {
		return nil, errors.New("missing response")
	}

	marshalledResponse, err := resp.GetDiscoveryResponse()
	if err != nil {
		return nil, err
	}

	return marshalledResponse, nil
}

// process handles a bi-di stream request
func (s *server) process(stream Stream, reqCh <-chan *discovery.DiscoveryRequest, defaultTypeURL string) error {
	// increment stream count
	streamID := atomic.AddInt64(&s.streamCount, 1)

	// unique nonce generator for req-resp pairs per xDS stream; the server
	// ignores stale nonces. nonce is only modified within send() function.
	var streamNonce int64

	// a collection of stack allocated watches per request type
	var values watches
	values.Init()
	defer func() {
		values.Cancel()
		if s.callbacks != nil {
			s.callbacks.OnStreamClosed(streamID)
		}
	}()

	// sends a response by serializing to protobuf Any
	send := func(resp cache.Response, typeURL string) (string, error) {
		out, err := createResponse(resp, typeURL)
		if err != nil {
			return "", err
		}

		// increment nonce
		streamNonce = streamNonce + 1
		out.Nonce = strconv.FormatInt(streamNonce, 10)
		if s.callbacks != nil {
			s.callbacks.OnStreamResponse(streamID, resp.GetRequest(), out)
		}
		return out.Nonce, stream.Send(out)
	}

	if s.callbacks != nil {
		if err := s.callbacks.OnStreamOpen(stream.Context(), streamID, defaultTypeURL); err != nil {
			return err
		}
	}

	// node may only be set on the first discovery request
	var node = &core.Node{}

	for {
		select {
		case <-s.ctx.Done():
			return nil
		// config watcher can send the requested resources types in any order
		case resp, more := <-values.endpoints:
			if !more {
				return status.Errorf(codes.Unavailable, "endpoints watch failed")
			}
			nonce, err := send(resp, resource.EndpointType)
			if err != nil {
				return err
			}
			values.endpointNonce = nonce

		case resp, more := <-values.clusters:
			if !more {
				return status.Errorf(codes.Unavailable, "clusters watch failed")
			}
			nonce, err := send(resp, resource.ClusterType)
			if err != nil {
				return err
			}
			values.clusterNonce = nonce

		case resp, more := <-values.routes:
			if !more {
				return status.Errorf(codes.Unavailable, "routes watch failed")
			}
			nonce, err := send(resp, resource.RouteType)
			if err != nil {
				return err
			}
			values.routeNonce = nonce

		case resp, more := <-values.listeners:
			if !more {
				return status.Errorf(codes.Unavailable, "listeners watch failed")
			}
			nonce, err := send(resp, resource.ListenerType)
			if err != nil {
				return err
			}
			values.listenerNonce = nonce

		case resp, more := <-values.secrets:
			if !more {
				return status.Errorf(codes.Unavailable, "secrets watch failed")
			}
			nonce, err := send(resp, resource.SecretType)
			if err != nil {
				return err
			}
			values.secretNonce = nonce

		case resp, more := <-values.runtimes:
			if !more {
				return status.Errorf(codes.Unavailable, "runtimes watch failed")
			}
			nonce, err := send(resp, resource.RuntimeType)
			if err != nil {
				return err
			}
			values.runtimeNonce = nonce

		case resp, more := <-values.responses:
			if more {
				if resp == errorResponse {
					return status.Errorf(codes.Unavailable, "resource watch failed")
				}
				typeUrl := resp.GetRequest().TypeUrl
				nonce, err := send(resp, typeUrl)
				if err != nil {
					return err
				}
				values.nonces[typeUrl] = nonce
			}

		case req, more := <-reqCh:
			// input stream ended or errored out
			if !more {
				return nil
			}
			if req == nil {
				return status.Errorf(codes.Unavailable, "empty request")
			}

			// node field in discovery request is delta-compressed
			if req.Node != nil {
				node = req.Node
			} else {
				req.Node = node
			}

			// nonces can be reused across streams; we verify nonce only if nonce is not initialized
			nonce := req.GetResponseNonce()

			// type URL is required for ADS but is implicit for xDS
			if defaultTypeURL == resource.AnyType {
				if req.TypeUrl == "" {
					return status.Errorf(codes.InvalidArgument, "type URL is required for ADS")
				}
			} else if req.TypeUrl == "" {
				req.TypeUrl = defaultTypeURL
			}

			if s.callbacks != nil {
				if err := s.callbacks.OnStreamRequest(streamID, req); err != nil {
					return err
				}
			}

			// cancel existing watches to (re-)request a newer version
			switch {
			case req.TypeUrl == resource.EndpointType:
				if values.endpointNonce == "" || values.endpointNonce == nonce {
					if values.endpointCancel != nil {
						values.endpointCancel()
					}
					values.endpoints, values.endpointCancel = s.cache.CreateWatch(req)
				}
			case req.TypeUrl == resource.ClusterType:
				if values.clusterNonce == "" || values.clusterNonce == nonce {
					if values.clusterCancel != nil {
						values.clusterCancel()
					}
					values.clusters, values.clusterCancel = s.cache.CreateWatch(req)
				}
			case req.TypeUrl == resource.RouteType:
				if values.routeNonce == "" || values.routeNonce == nonce {
					if values.routeCancel != nil {
						values.routeCancel()
					}
					values.routes, values.routeCancel = s.cache.CreateWatch(req)
				}
			case req.TypeUrl == resource.ListenerType:
				if values.listenerNonce == "" || values.listenerNonce == nonce {
					if values.listenerCancel != nil {
						values.listenerCancel()
					}
					values.listeners, values.listenerCancel = s.cache.CreateWatch(req)
				}
			case req.TypeUrl == resource.SecretType:
				if values.secretNonce == "" || values.secretNonce == nonce {
					if values.secretCancel != nil {
						values.secretCancel()
					}
					values.secrets, values.secretCancel = s.cache.CreateWatch(req)
				}
			case req.TypeUrl == resource.RuntimeType:
				if values.runtimeNonce == "" || values.runtimeNonce == nonce {
					if values.runtimeCancel != nil {
						values.runtimeCancel()
					}
					values.runtimes, values.runtimeCancel = s.cache.CreateWatch(req)
				}
			default:
				typeUrl := req.TypeUrl
				responseNonce, seen := values.nonces[typeUrl]
				if !seen || responseNonce == nonce {
					// We must signal goroutine termination to prevent a race between the cancel closing the watch
					// and the producer closing the watch.
					if terminate, exists := values.terminations[typeUrl]; exists {
						close(terminate)
					}
					if cancel, seen := values.cancellations[typeUrl]; seen && cancel != nil {
						cancel()
					}
					var watch chan cache.Response
<<<<<<< HEAD
					watch, values.cancellations[typeUrl] = s.cache.CreateWatch(*req)
=======
					watch, values.cancellations[req.TypeUrl] = s.cache.CreateWatch(req)
>>>>>>> 9821e2be
					// Muxing watches across multiple type URLs onto a single channel requires spawning
					// a go-routine. Golang does not allow selecting over a dynamic set of channels.
					terminate := make(chan struct{})
					values.terminations[typeUrl] = terminate
					go func() {
						select {
						case resp, more := <-watch:
							if more {
								values.responses <- resp
							} else {
								// Check again if the watch is cancelled.
								select {
								case <-terminate: // do nothing
								default:
									// We cannot close the responses channel since it can be closed twice.
									// Instead we send a fake error response.
									values.responses <- errorResponse
								}
							}
							break
						case <-terminate:
							break
						}
					}()
				}
			}
		}
	}
}

// StreamHandler converts a blocking read call to channels and initiates stream processing
func (s *server) StreamHandler(stream Stream, typeURL string) error {
	// a channel for receiving incoming requests
	reqCh := make(chan *discovery.DiscoveryRequest)
	reqStop := int32(0)
	go func() {
		for {
			req, err := stream.Recv()
			if atomic.LoadInt32(&reqStop) != 0 {
				return
			}
			if err != nil {
				close(reqCh)
				return
			}
			reqCh <- req
		}
	}()

	err := s.process(stream, reqCh, typeURL)

	// prevents writing to a closed channel if send failed on blocked recv
	// TODO(kuat) figure out how to unblock recv through gRPC API
	atomic.StoreInt32(&reqStop, 1)

	return err
}

func (s *server) StreamAggregatedResources(stream discoverygrpc.AggregatedDiscoveryService_StreamAggregatedResourcesServer) error {
	return s.StreamHandler(stream, resource.AnyType)
}

func (s *server) StreamEndpoints(stream endpointservice.EndpointDiscoveryService_StreamEndpointsServer) error {
	return s.StreamHandler(stream, resource.EndpointType)
}

func (s *server) StreamClusters(stream clusterservice.ClusterDiscoveryService_StreamClustersServer) error {
	return s.StreamHandler(stream, resource.ClusterType)
}

func (s *server) StreamRoutes(stream routeservice.RouteDiscoveryService_StreamRoutesServer) error {
	return s.StreamHandler(stream, resource.RouteType)
}

func (s *server) StreamListeners(stream listenerservice.ListenerDiscoveryService_StreamListenersServer) error {
	return s.StreamHandler(stream, resource.ListenerType)
}

func (s *server) StreamSecrets(stream secretservice.SecretDiscoveryService_StreamSecretsServer) error {
	return s.StreamHandler(stream, resource.SecretType)
}

func (s *server) StreamRuntime(stream runtimeservice.RuntimeDiscoveryService_StreamRuntimeServer) error {
	return s.StreamHandler(stream, resource.RuntimeType)
}

// Fetch is the universal fetch method.
func (s *server) Fetch(ctx context.Context, req *discovery.DiscoveryRequest) (*discovery.DiscoveryResponse, error) {
	if s.callbacks != nil {
		if err := s.callbacks.OnFetchRequest(ctx, req); err != nil {
			return nil, err
		}
	}
	resp, err := s.cache.Fetch(ctx, req)
	if err != nil {
		return nil, err
	}
	out, err := createResponse(resp, req.TypeUrl)
	if s.callbacks != nil {
		s.callbacks.OnFetchResponse(req, out)
	}
	return out, err
}

func (s *server) FetchEndpoints(ctx context.Context, req *discovery.DiscoveryRequest) (*discovery.DiscoveryResponse, error) {
	if req == nil {
		return nil, status.Errorf(codes.Unavailable, "empty request")
	}
	req.TypeUrl = resource.EndpointType
	return s.Fetch(ctx, req)
}

func (s *server) FetchClusters(ctx context.Context, req *discovery.DiscoveryRequest) (*discovery.DiscoveryResponse, error) {
	if req == nil {
		return nil, status.Errorf(codes.Unavailable, "empty request")
	}
	req.TypeUrl = resource.ClusterType
	return s.Fetch(ctx, req)
}

func (s *server) FetchRoutes(ctx context.Context, req *discovery.DiscoveryRequest) (*discovery.DiscoveryResponse, error) {
	if req == nil {
		return nil, status.Errorf(codes.Unavailable, "empty request")
	}
	req.TypeUrl = resource.RouteType
	return s.Fetch(ctx, req)
}

func (s *server) FetchListeners(ctx context.Context, req *discovery.DiscoveryRequest) (*discovery.DiscoveryResponse, error) {
	if req == nil {
		return nil, status.Errorf(codes.Unavailable, "empty request")
	}
	req.TypeUrl = resource.ListenerType
	return s.Fetch(ctx, req)
}

func (s *server) FetchSecrets(ctx context.Context, req *discovery.DiscoveryRequest) (*discovery.DiscoveryResponse, error) {
	if req == nil {
		return nil, status.Errorf(codes.Unavailable, "empty request")
	}
	req.TypeUrl = resource.SecretType
	return s.Fetch(ctx, req)
}

func (s *server) FetchRuntime(ctx context.Context, req *discovery.DiscoveryRequest) (*discovery.DiscoveryResponse, error) {
	if req == nil {
		return nil, status.Errorf(codes.Unavailable, "empty request")
	}
	req.TypeUrl = resource.RuntimeType
	return s.Fetch(ctx, req)
}

func (s *server) DeltaAggregatedResources(_ discoverygrpc.AggregatedDiscoveryService_DeltaAggregatedResourcesServer) error {
	return errors.New("not implemented")
}

func (s *server) DeltaEndpoints(_ endpointservice.EndpointDiscoveryService_DeltaEndpointsServer) error {
	return errors.New("not implemented")
}

func (s *server) DeltaClusters(_ clusterservice.ClusterDiscoveryService_DeltaClustersServer) error {
	return errors.New("not implemented")
}

func (s *server) DeltaRoutes(_ routeservice.RouteDiscoveryService_DeltaRoutesServer) error {
	return errors.New("not implemented")
}

func (s *server) DeltaListeners(_ listenerservice.ListenerDiscoveryService_DeltaListenersServer) error {
	return errors.New("not implemented")
}

func (s *server) DeltaSecrets(_ secretservice.SecretDiscoveryService_DeltaSecretsServer) error {
	return errors.New("not implemented")
}

func (s *server) DeltaRuntime(_ runtimeservice.RuntimeDiscoveryService_DeltaRuntimeServer) error {
	return errors.New("not implemented")
}<|MERGE_RESOLUTION|>--- conflicted
+++ resolved
@@ -454,11 +454,7 @@
 						cancel()
 					}
 					var watch chan cache.Response
-<<<<<<< HEAD
-					watch, values.cancellations[typeUrl] = s.cache.CreateWatch(*req)
-=======
-					watch, values.cancellations[req.TypeUrl] = s.cache.CreateWatch(req)
->>>>>>> 9821e2be
+					watch, values.cancellations[typeUrl] = s.cache.CreateWatch(req)
 					// Muxing watches across multiple type URLs onto a single channel requires spawning
 					// a go-routine. Golang does not allow selecting over a dynamic set of channels.
 					terminate := make(chan struct{})
