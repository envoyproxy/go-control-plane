// Code generated by create_version. DO NOT EDIT.
// Code generated by create_version. DO NOT EDIT.
// Copyright 2018 Envoyproxy Authors
//
//   Licensed under the Apache License, Version 2.0 (the "License");
//   you may not use this file except in compliance with the License.
//   You may obtain a copy of the License at
//
//       http://www.apache.org/licenses/LICENSE-2.0
//
//   Unless required by applicable law or agreed to in writing, software
//   distributed under the License is distributed on an "AS IS" BASIS,
//   WITHOUT WARRANTIES OR CONDITIONS OF ANY KIND, either express or implied.
//   See the License for the specific language governing permissions and
//   limitations under the License.

package server_test

import (
	"context"
	"errors"
	"fmt"
	"reflect"
	"testing"
	"time"

	"google.golang.org/grpc"

	core "github.com/envoyproxy/go-control-plane/envoy/config/core/v3"
	discovery "github.com/envoyproxy/go-control-plane/envoy/service/discovery/v3"
	"github.com/envoyproxy/go-control-plane/pkg/cache/types"
	"github.com/envoyproxy/go-control-plane/pkg/cache/v3"
	rsrc "github.com/envoyproxy/go-control-plane/pkg/resource/v3"
	"github.com/envoyproxy/go-control-plane/pkg/server/v3"
	"github.com/envoyproxy/go-control-plane/pkg/test/resource/v3"
)

type logger struct {
	t *testing.T
}

func (log logger) Debugf(format string, args ...interface{}) { log.t.Logf(format, args...) }
func (log logger) Infof(format string, args ...interface{})  { log.t.Logf(format, args...) }
func (log logger) Warnf(format string, args ...interface{})  { log.t.Logf(format, args...) }
func (log logger) Errorf(format string, args ...interface{}) { log.t.Logf(format, args...) }

type mockConfigWatcher struct {
<<<<<<< HEAD
	counts         map[string]int
	responses      map[string][]cache.Response
	deltaResponses map[string][]cache.DeltaResponse
	failWatch      bool
	watches        int
	deltaWatches   int
=======
	counts     map[string]int
	responses  map[string][]cache.Response
	closeWatch bool
	watches    int
>>>>>>> 5d7dab35
}

func (config *mockConfigWatcher) CreateWatch(req *discovery.DiscoveryRequest) (chan cache.Response, func()) {
	config.counts[req.TypeUrl] = config.counts[req.TypeUrl] + 1
	out := make(chan cache.Response, 1)
	if len(config.responses[req.TypeUrl]) > 0 {
		out <- config.responses[req.TypeUrl][0]
		config.responses[req.TypeUrl] = config.responses[req.TypeUrl][1:]
	} else if config.closeWatch {
		close(out)
	} else {
		config.watches += 1
		return out, func() {
			// it is ok to close the channel after cancellation and not wait for it to be garbage collected
			close(out)
			config.watches -= 1
		}
	}
	return out, nil
}

func (config *mockConfigWatcher) Fetch(ctx context.Context, req *discovery.DiscoveryRequest) (cache.Response, error) {
	if len(config.responses[req.TypeUrl]) > 0 {
		out := config.responses[req.TypeUrl][0]
		config.responses[req.TypeUrl] = config.responses[req.TypeUrl][1:]
		return out, nil
	}
	return nil, errors.New("missing")
}

func (config *mockConfigWatcher) CreateDeltaWatch(req *discovery.DeltaDiscoveryRequest, out chan<- cache.DeltaResponse, vs cache.StreamVersion) func() {
	config.counts[req.TypeUrl] = config.counts[req.TypeUrl] + 1

	if len(config.deltaResponses[req.TypeUrl]) > 0 {
		res := config.deltaResponses[req.TypeUrl][0]
		var subscribed []types.Resource

		// Only return back the subscribed resources to our request type
		r, _ := res.GetDeltaDiscoveryResponse()
		if len(req.GetResourceNamesSubscribe()) != 0 {
			for _, resource := range r.Resources {
				for _, alias := range req.GetResourceNamesSubscribe() {
					if resource.GetName() == alias {
						subscribed = append(subscribed, resource)
					}
				}
			}
		} else {
			// We do this to handle the wildcard situation (just return all for testing)
			for _, resource := range r.Resources {
				subscribed = append(subscribed, resource)
			}
		}

		// We should only send back subscribed resources here
		out <- &cache.RawDeltaResponse{
			DeltaRequest:      req,
			Resources:         subscribed,
			SystemVersionInfo: vs.GetSystemVersion(),
			VersionMap:        vs.GetVersionMap(),
		}

	} else if config.failWatch {
		fmt.Printf("No resources... closing watch\n")
		close(out)
	} else {
		config.deltaWatches += 1
		return func() {
			close(out)
			config.deltaWatches -= 1
		}
	}

	return nil
}

func makeMockConfigWatcher() *mockConfigWatcher {
	return &mockConfigWatcher{
		counts: make(map[string]int),
	}
}

type mockStream struct {
	t         *testing.T
	ctx       context.Context
	recv      chan *discovery.DiscoveryRequest
	sent      chan *discovery.DiscoveryResponse
	nonce     int
	sendError bool
	grpc.ServerStream
}

func (stream *mockStream) Context() context.Context {
	return stream.ctx
}

func (stream *mockStream) Send(resp *discovery.DiscoveryResponse) error {
	// check that nonce is monotonically incrementing
	stream.nonce = stream.nonce + 1
	if resp.Nonce != fmt.Sprintf("%d", stream.nonce) {
		stream.t.Errorf("Nonce => got %q, want %d", resp.Nonce, stream.nonce)
	}
	// check that version is set
	if resp.VersionInfo == "" {
		stream.t.Error("VersionInfo => got none, want non-empty")
	}
	// check resources are non-empty
	if len(resp.Resources) == 0 {
		stream.t.Error("Resources => got none, want non-empty")
	}
	// check that type URL matches in resources
	if resp.TypeUrl == "" {
		stream.t.Error("TypeUrl => got none, want non-empty")
	}
	for _, res := range resp.Resources {
		if res.TypeUrl != resp.TypeUrl {
			stream.t.Errorf("TypeUrl => got %q, want %q", res.TypeUrl, resp.TypeUrl)
		}
	}
	stream.sent <- resp
	if stream.sendError {
		return errors.New("send error")
	}
	return nil
}

func (stream *mockStream) Recv() (*discovery.DiscoveryRequest, error) {
	req, more := <-stream.recv
	if !more {
		return nil, errors.New("empty")
	}
	return req, nil
}

func makeMockStream(t *testing.T) *mockStream {
	return &mockStream{
		t:    t,
		ctx:  context.Background(),
		sent: make(chan *discovery.DiscoveryResponse, 10),
		recv: make(chan *discovery.DiscoveryRequest, 10),
	}
}

type mockDeltaStream struct {
	t         *testing.T
	ctx       context.Context
	recv      chan *discovery.DeltaDiscoveryRequest
	sent      chan *discovery.DeltaDiscoveryResponse
	nonce     int
	sendError bool
	grpc.ServerStream
}

func (stream *mockDeltaStream) Context() context.Context {
	return stream.ctx
}

func (stream *mockDeltaStream) Send(resp *discovery.DeltaDiscoveryResponse) error {
	// check that nonce is monotonically incrementing
	stream.nonce = stream.nonce + 1
	if resp.Nonce != fmt.Sprintf("%d", stream.nonce) {
		stream.t.Errorf("Nonce => got %q, want %d", resp.Nonce, stream.nonce)
	}
	// check resources are non-empty
	if len(resp.Resources) == 0 {
		stream.t.Error("Resources => got none, want non-empty")
	}
	// check that type URL matches in resources
	if resp.TypeUrl == "" {
		stream.t.Error("TypeUrl => got none, want non-empty")
	}

	for _, res := range resp.Resources {
		if res.Resource.TypeUrl != resp.TypeUrl {
			stream.t.Errorf("TypeUrl => got %q, want %q", res.Resource.TypeUrl, resp.TypeUrl)
		}
	}

	stream.sent <- resp
	if stream.sendError {
		return errors.New("send error")
	}
	return nil
}

func (stream *mockDeltaStream) Recv() (*discovery.DeltaDiscoveryRequest, error) {
	req, more := <-stream.recv
	if !more {
		return nil, errors.New("empty")
	}
	return req, nil
}

func makeMockDeltaStream(t *testing.T) *mockDeltaStream {
	return &mockDeltaStream{
		t:    t,
		ctx:  context.Background(),
		sent: make(chan *discovery.DeltaDiscoveryResponse, 10),
		recv: make(chan *discovery.DeltaDiscoveryRequest, 10),
	}
}

const (
	clusterName  = "cluster0"
	routeName    = "route0"
	listenerName = "listener0"
	secretName   = "secret0"
	runtimeName  = "runtime0"
)

var (
	node = &core.Node{
		Id:      "test-id",
		Cluster: "test-cluster",
	}
	endpoint   = resource.MakeEndpoint(clusterName, 8080)
	cluster    = resource.MakeCluster(resource.Ads, clusterName)
	route      = resource.MakeRoute(routeName, clusterName)
	listener   = resource.MakeHTTPListener(resource.Ads, listenerName, 80, routeName)
	secret     = resource.MakeSecrets(secretName, "test")[0]
	runtime    = resource.MakeRuntime(runtimeName)
	opaque     = &core.Address{}
	opaqueType = "unknown-type"
	testTypes  = []string{
		rsrc.EndpointType,
		rsrc.ClusterType,
		rsrc.RouteType,
		rsrc.ListenerType,
		rsrc.SecretType,
		rsrc.RuntimeType,
		opaqueType,
	}
)

func makeResponses() map[string][]cache.Response {
	return map[string][]cache.Response{
		rsrc.EndpointType: {
			&cache.RawResponse{
				Version:   "1",
				Resources: []types.Resource{endpoint},
				Request:   &discovery.DiscoveryRequest{TypeUrl: rsrc.EndpointType},
			},
		},
		rsrc.ClusterType: {
			&cache.RawResponse{
				Version:   "2",
				Resources: []types.Resource{cluster},
				Request:   &discovery.DiscoveryRequest{TypeUrl: rsrc.ClusterType},
			},
		},
		rsrc.RouteType: {
			&cache.RawResponse{
				Version:   "3",
				Resources: []types.Resource{route},
				Request:   &discovery.DiscoveryRequest{TypeUrl: rsrc.RouteType},
			},
		},
		rsrc.ListenerType: {
			&cache.RawResponse{
				Version:   "4",
				Resources: []types.Resource{listener},
				Request:   &discovery.DiscoveryRequest{TypeUrl: rsrc.ListenerType},
			},
		},
		rsrc.SecretType: {
			&cache.RawResponse{
				Version:   "5",
				Resources: []types.Resource{secret},
				Request:   &discovery.DiscoveryRequest{TypeUrl: rsrc.SecretType},
			},
		},
		rsrc.RuntimeType: {
			&cache.RawResponse{
				Version:   "6",
				Resources: []types.Resource{runtime},
				Request:   &discovery.DiscoveryRequest{TypeUrl: rsrc.RuntimeType},
			},
		},
		// Pass-through type (xDS does not exist for this type)
		opaqueType: {
			&cache.RawResponse{
				Version:   "7",
				Resources: []types.Resource{opaque},
				Request:   &discovery.DiscoveryRequest{TypeUrl: opaqueType},
			},
		},
	}
}

func makeDeltaResponses() map[string][]cache.DeltaResponse {
	return map[string][]cache.DeltaResponse{
		rsrc.EndpointType: {
			&cache.RawDeltaResponse{
				Resources:         []types.Resource{endpoint},
				DeltaRequest:      &discovery.DeltaDiscoveryRequest{TypeUrl: rsrc.EndpointType},
				SystemVersionInfo: "1",
			},
		},
		rsrc.ClusterType: {
			&cache.RawDeltaResponse{
				Resources:         []types.Resource{cluster},
				DeltaRequest:      &discovery.DeltaDiscoveryRequest{TypeUrl: rsrc.ClusterType},
				SystemVersionInfo: "2",
			},
		},
		rsrc.RouteType: {
			&cache.RawDeltaResponse{
				Resources:         []types.Resource{route},
				DeltaRequest:      &discovery.DeltaDiscoveryRequest{TypeUrl: rsrc.RouteType},
				SystemVersionInfo: "3",
			},
		},
		rsrc.ListenerType: {
			&cache.RawDeltaResponse{
				Resources:         []types.Resource{listener},
				DeltaRequest:      &discovery.DeltaDiscoveryRequest{TypeUrl: rsrc.ListenerType},
				SystemVersionInfo: "4",
			},
		},
		rsrc.SecretType: {
			&cache.RawDeltaResponse{
				SystemVersionInfo: "5",
				Resources:         []types.Resource{secret},
				DeltaRequest:      &discovery.DeltaDiscoveryRequest{TypeUrl: rsrc.SecretType},
			},
		},
		rsrc.RuntimeType: {
			&cache.RawDeltaResponse{
				SystemVersionInfo: "6",
				Resources:         []types.Resource{runtime},
				DeltaRequest:      &discovery.DeltaDiscoveryRequest{TypeUrl: rsrc.RuntimeType},
			},
		},
		// Pass-through type (xDS does not exist for this type)
		opaqueType: {
			&cache.RawDeltaResponse{
				SystemVersionInfo: "7",
				Resources:         []types.Resource{opaque},
				DeltaRequest:      &discovery.DeltaDiscoveryRequest{TypeUrl: opaqueType},
			},
		},
	}
}

func TestServerShutdown(t *testing.T) {
	for _, typ := range testTypes {
		t.Run(typ, func(t *testing.T) {
			config := makeMockConfigWatcher()
			config.responses = makeResponses()
			shutdown := make(chan bool)
			ctx, cancel := context.WithCancel(context.Background())
			s := server.NewServer(ctx, config, server.CallbackFuncs{}, logger{t})

			// make a request
			resp := makeMockStream(t)
			resp.recv <- &discovery.DiscoveryRequest{Node: node, TypeUrl: typ}
			go func() {
				var err error
				switch typ {
				case rsrc.EndpointType:
					err = s.StreamEndpoints(resp)
				case rsrc.ClusterType:
					err = s.StreamClusters(resp)
				case rsrc.RouteType:
					err = s.StreamRoutes(resp)
				case rsrc.ListenerType:
					err = s.StreamListeners(resp)
				case rsrc.SecretType:
					err = s.StreamSecrets(resp)
				case rsrc.RuntimeType:
					err = s.StreamRuntime(resp)
				case opaqueType:
					err = s.StreamAggregatedResources(resp)
				}
				if err != nil {
					t.Errorf("Stream() => got %v, want no error", err)
				}
				shutdown <- true
			}()

			go func() {
				defer cancel()
			}()

			select {
			case <-shutdown:
			case <-time.After(1 * time.Second):
				t.Fatalf("got no response")
			}
		})
	}
}

func TestResponseHandlers(t *testing.T) {
	for _, typ := range testTypes {
		t.Run(typ, func(t *testing.T) {
			config := makeMockConfigWatcher()
			config.responses = makeResponses()
			s := server.NewServer(context.Background(), config, server.CallbackFuncs{}, logger{t})

			// make a request
			resp := makeMockStream(t)
			resp.recv <- &discovery.DiscoveryRequest{Node: node, TypeUrl: typ}
			go func() {
				var err error
				switch typ {
				case rsrc.EndpointType:
					err = s.StreamEndpoints(resp)
				case rsrc.ClusterType:
					err = s.StreamClusters(resp)
				case rsrc.RouteType:
					err = s.StreamRoutes(resp)
				case rsrc.ListenerType:
					err = s.StreamListeners(resp)
				case rsrc.SecretType:
					err = s.StreamSecrets(resp)
				case rsrc.RuntimeType:
					err = s.StreamRuntime(resp)
				case opaqueType:
					err = s.StreamAggregatedResources(resp)
				}
				if err != nil {
					t.Errorf("Stream() => got %v, want no error", err)
				}
			}()

			// check a response
			select {
			case <-resp.sent:
				close(resp.recv)
				if want := map[string]int{typ: 1}; !reflect.DeepEqual(want, config.counts) {
					t.Errorf("watch counts => got %v, want %v", config.counts, want)
				}
			case <-time.After(1 * time.Second):
				t.Fatalf("got no response")
			}
		})
	}
}

func TestDeltaResponseHandlers(t *testing.T) {
	for _, typ := range testTypes {
		t.Run(typ, func(t *testing.T) {
			config := makeMockConfigWatcher()
			config.deltaResponses = makeDeltaResponses()
			s := server.NewServer(context.Background(), config, server.CallbackFuncs{}, logger{t})

			resp := makeMockDeltaStream(t)
			// This should put through a wildcard request since we aren't subscribing to anything
			resp.recv <- &discovery.DeltaDiscoveryRequest{Node: node, TypeUrl: typ, ResourceNamesSubscribe: []string{}}

			go func() {
				var err error
				switch typ {
				case rsrc.EndpointType:
					err = s.DeltaEndpoints(resp)
				case rsrc.ClusterType:
					err = s.DeltaClusters(resp)
				case rsrc.RouteType:
					err = s.DeltaRoutes(resp)
				case rsrc.ListenerType:
					err = s.DeltaListeners(resp)
				case rsrc.SecretType:
					err = s.DeltaSecrets(resp)
				case rsrc.RuntimeType:
					err = s.DeltaRuntime(resp)
				case opaqueType:
					err = s.DeltaAggregatedResources(resp)
				}

				if err != nil {
					t.Logf("Delta() => got \"%v\", want no error", err)
				}
			}()

			select {
			case res := <-resp.sent:
				close(resp.recv)
				if want := map[string]int{typ: 1}; !reflect.DeepEqual(want, config.counts) {
					t.Errorf("watch counts => got %v, want %v", config.counts, want)
				}

				if v := res.GetSystemVersionInfo(); v != "" {
					t.Errorf("should've had an emtpy version for first request, got %s", v)
				}
			case <-time.After(1 * time.Second):
				t.Fatalf("got no response")
			}
		})
	}
}

func TestFetch(t *testing.T) {
	config := makeMockConfigWatcher()
	config.responses = makeResponses()

	requestCount := 0
	responseCount := 0
	callbackError := false

	cb := server.CallbackFuncs{
		StreamOpenFunc: func(ctx context.Context, i int64, s string) error {
			if callbackError {
				return errors.New("stream open error")
			}
			return nil
		},
		FetchRequestFunc: func(ctx context.Context, request *discovery.DiscoveryRequest) error {
			if callbackError {
				return errors.New("fetch request error")
			}
			requestCount++
			return nil
		},
		FetchResponseFunc: func(request *discovery.DiscoveryRequest, response *discovery.DiscoveryResponse) {
			responseCount++
		},
	}

	s := server.NewServer(context.Background(), config, cb, logger{t})
	if out, err := s.FetchEndpoints(context.Background(), &discovery.DiscoveryRequest{Node: node}); out == nil || err != nil {
		t.Errorf("unexpected empty or error for endpoints: %v", err)
	}
	if out, err := s.FetchClusters(context.Background(), &discovery.DiscoveryRequest{Node: node}); out == nil || err != nil {
		t.Errorf("unexpected empty or error for clusters: %v", err)
	}
	if out, err := s.FetchRoutes(context.Background(), &discovery.DiscoveryRequest{Node: node}); out == nil || err != nil {
		t.Errorf("unexpected empty or error for routes: %v", err)
	}
	if out, err := s.FetchListeners(context.Background(), &discovery.DiscoveryRequest{Node: node}); out == nil || err != nil {
		t.Errorf("unexpected empty or error for listeners: %v", err)
	}
	if out, err := s.FetchSecrets(context.Background(), &discovery.DiscoveryRequest{Node: node}); out == nil || err != nil {
		t.Errorf("unexpected empty or error for listeners: %v", err)
	}
	if out, err := s.FetchRuntime(context.Background(), &discovery.DiscoveryRequest{Node: node}); out == nil || err != nil {
		t.Errorf("unexpected empty or error for listeners: %v", err)
	}

	// try again and expect empty results
	if out, err := s.FetchEndpoints(context.Background(), &discovery.DiscoveryRequest{Node: node}); out != nil {
		t.Errorf("expected empty or error for endpoints: %v", err)
	}
	if out, err := s.FetchClusters(context.Background(), &discovery.DiscoveryRequest{Node: node}); out != nil {
		t.Errorf("expected empty or error for clusters: %v", err)
	}
	if out, err := s.FetchRoutes(context.Background(), &discovery.DiscoveryRequest{Node: node}); out != nil {
		t.Errorf("expected empty or error for routes: %v", err)
	}
	if out, err := s.FetchListeners(context.Background(), &discovery.DiscoveryRequest{Node: node}); out != nil {
		t.Errorf("expected empty or error for listeners: %v", err)
	}

	// try empty requests: not valid in a real gRPC server
	if out, err := s.FetchEndpoints(context.Background(), nil); out != nil {
		t.Errorf("expected empty on empty request: %v", err)
	}
	if out, err := s.FetchClusters(context.Background(), nil); out != nil {
		t.Errorf("expected empty on empty request: %v", err)
	}
	if out, err := s.FetchRoutes(context.Background(), nil); out != nil {
		t.Errorf("expected empty on empty request: %v", err)
	}
	if out, err := s.FetchListeners(context.Background(), nil); out != nil {
		t.Errorf("expected empty on empty request: %v", err)
	}
	if out, err := s.FetchSecrets(context.Background(), nil); out != nil {
		t.Errorf("expected empty on empty request: %v", err)
	}
	if out, err := s.FetchRuntime(context.Background(), nil); out != nil {
		t.Errorf("expected empty on empty request: %v", err)
	}

	// send error from callback
	callbackError = true
	if out, err := s.FetchEndpoints(context.Background(), &discovery.DiscoveryRequest{Node: node}); out != nil || err == nil {
		t.Errorf("expected empty or error due to callback error")
	}
	if out, err := s.FetchClusters(context.Background(), &discovery.DiscoveryRequest{Node: node}); out != nil || err == nil {
		t.Errorf("expected empty or error due to callback error")
	}
	if out, err := s.FetchRoutes(context.Background(), &discovery.DiscoveryRequest{Node: node}); out != nil || err == nil {
		t.Errorf("expected empty or error due to callback error")
	}
	if out, err := s.FetchListeners(context.Background(), &discovery.DiscoveryRequest{Node: node}); out != nil || err == nil {
		t.Errorf("expected empty or error due to callback error")
	}

	// verify fetch callbacks
	if want := 10; requestCount != want {
		t.Errorf("unexpected number of fetch requests: got %d, want %d", requestCount, want)
	}
	if want := 6; responseCount != want {
		t.Errorf("unexpected number of fetch responses: got %d, want %d", responseCount, want)
	}
}

func TestWatchClosed(t *testing.T) {
	for _, typ := range testTypes {
		t.Run(typ, func(t *testing.T) {
			config := makeMockConfigWatcher()
<<<<<<< HEAD
			config.failWatch = true
			s := server.NewServer(context.Background(), config, server.CallbackFuncs{}, logger{t})
=======
			config.closeWatch = true
			s := server.NewServer(context.Background(), config, server.CallbackFuncs{})
>>>>>>> 5d7dab35

			// make a request
			resp := makeMockStream(t)
			resp.recv <- &discovery.DiscoveryRequest{
				Node:    node,
				TypeUrl: typ,
			}

			// check that response fails since watch gets closed
			if err := s.StreamAggregatedResources(resp); err == nil {
				t.Error("Stream() => got no error, want watch failed")
			}

			close(resp.recv)
		})
	}
}

func TestSendError(t *testing.T) {
	for _, typ := range testTypes {
		t.Run(typ, func(t *testing.T) {
			config := makeMockConfigWatcher()
			config.responses = makeResponses()
			s := server.NewServer(context.Background(), config, server.CallbackFuncs{}, logger{t})

			// make a request
			resp := makeMockStream(t)
			resp.sendError = true
			resp.recv <- &discovery.DiscoveryRequest{
				Node:    node,
				TypeUrl: typ,
			}

			// check that response fails since send returns error
			if err := s.StreamAggregatedResources(resp); err == nil {
				t.Error("Stream() => got no error, want send error")
			}

			close(resp.recv)
		})
	}
}

func TestStaleNonce(t *testing.T) {
	for _, typ := range testTypes {
		t.Run(typ, func(t *testing.T) {
			config := makeMockConfigWatcher()
			config.responses = makeResponses()
			s := server.NewServer(context.Background(), config, server.CallbackFuncs{}, logger{t})

			resp := makeMockStream(t)
			resp.recv <- &discovery.DiscoveryRequest{
				Node:    node,
				TypeUrl: typ,
			}
			stop := make(chan struct{})
			go func() {
				if err := s.StreamAggregatedResources(resp); err != nil {
					t.Errorf("StreamAggregatedResources() => got %v, want no error", err)
				}
				// should be two watches called
				if want := map[string]int{typ: 2}; !reflect.DeepEqual(want, config.counts) {
					t.Errorf("watch counts => got %v, want %v", config.counts, want)
				}
				close(stop)
			}()
			select {
			case <-resp.sent:
				// stale request
				resp.recv <- &discovery.DiscoveryRequest{
					Node:          node,
					TypeUrl:       typ,
					ResponseNonce: "xyz",
				}
				// fresh request
				resp.recv <- &discovery.DiscoveryRequest{
					VersionInfo:   "1",
					Node:          node,
					TypeUrl:       typ,
					ResponseNonce: "1",
				}
				close(resp.recv)
			case <-time.After(1 * time.Second):
				t.Fatalf("got %d messages on the stream, not 4", resp.nonce)
			}
			<-stop
		})
	}
}

func TestAggregatedHandlers(t *testing.T) {
	config := makeMockConfigWatcher()
	config.responses = makeResponses()
	resp := makeMockStream(t)

	resp.recv <- &discovery.DiscoveryRequest{
		Node:    node,
		TypeUrl: rsrc.ListenerType,
	}
	// Delta compress node
	resp.recv <- &discovery.DiscoveryRequest{
		TypeUrl: rsrc.ClusterType,
	}
	resp.recv <- &discovery.DiscoveryRequest{
		TypeUrl:       rsrc.EndpointType,
		ResourceNames: []string{clusterName},
	}
	resp.recv <- &discovery.DiscoveryRequest{
		TypeUrl:       rsrc.RouteType,
		ResourceNames: []string{routeName},
	}

	s := server.NewServer(context.Background(), config, server.CallbackFuncs{}, logger{t})
	go func() {
		if err := s.StreamAggregatedResources(resp); err != nil {
			t.Errorf("StreamAggregatedResources() => got %v, want no error", err)
		}
	}()

	count := 0
	for {
		select {
		case <-resp.sent:
			count++
			if count >= 4 {
				close(resp.recv)
				if want := map[string]int{
					rsrc.EndpointType: 1,
					rsrc.ClusterType:  1,
					rsrc.RouteType:    1,
					rsrc.ListenerType: 1,
				}; !reflect.DeepEqual(want, config.counts) {
					t.Errorf("watch counts => got %v, want %v", config.counts, want)
				}

				// got all messages
				return
			}
		case <-time.After(1 * time.Second):
			t.Fatalf("got %d messages on the stream, not 4", count)
		}
	}
}

func TestDeltaAggregatedHandlers(t *testing.T) {
	config := makeMockConfigWatcher()
	config.deltaResponses = makeDeltaResponses()
	resp := makeMockDeltaStream(t)

	resp.recv <- &discovery.DeltaDiscoveryRequest{
		Node:    node,
		TypeUrl: rsrc.ListenerType,
	}
	// Delta compress node
	resp.recv <- &discovery.DeltaDiscoveryRequest{
		Node:    node,
		TypeUrl: rsrc.ClusterType,
	}
	resp.recv <- &discovery.DeltaDiscoveryRequest{
		Node:                   node,
		TypeUrl:                rsrc.EndpointType,
		ResourceNamesSubscribe: []string{clusterName},
	}
	resp.recv <- &discovery.DeltaDiscoveryRequest{
		TypeUrl:                rsrc.RouteType,
		ResourceNamesSubscribe: []string{routeName},
	}

	s := server.NewServer(context.Background(), config, server.CallbackFuncs{}, logger{t})
	go func() {
		if err := s.DeltaAggregatedResources(resp); err != nil {
			t.Errorf("DeltaAggregatedResources() => got %v, want no error", err)
		}
	}()

	count := 0
	for {
		select {
		case <-resp.sent:
			count++
			if count >= 4 {
				close(resp.recv)
				if want := map[string]int{
					rsrc.EndpointType: 1,
					rsrc.ClusterType:  1,
					rsrc.RouteType:    1,
					rsrc.ListenerType: 1,
				}; !reflect.DeepEqual(want, config.counts) {
					t.Errorf("watch counts => got %v, want %v", config.counts, want)
				}

				// got all messages
				return
			}
		case <-time.After(1 * time.Second):
			t.Fatalf("got %d messages on the stream, not 4", count)
		}
	}
}

func TestAggregateRequestType(t *testing.T) {
	config := makeMockConfigWatcher()
	s := server.NewServer(context.Background(), config, server.CallbackFuncs{}, logger{t})
	resp := makeMockStream(t)
	resp.recv <- &discovery.DiscoveryRequest{Node: node}
	if err := s.StreamAggregatedResources(resp); err == nil {
		t.Error("StreamAggregatedResources() => got nil, want an error")
	}
}

func TestDeltaAggregateRequestType(t *testing.T) {
	config := makeMockConfigWatcher()
	s := server.NewServer(context.Background(), config, server.CallbackFuncs{}, logger{t})
	resp := makeMockDeltaStream(t)
	resp.recv <- &discovery.DeltaDiscoveryRequest{Node: node}
	if err := s.DeltaAggregatedResources(resp); err == nil {
		t.Error("DeltaAggregatedResources() => got nil, want an error")
	}
}

func TestCancellations(t *testing.T) {
	config := makeMockConfigWatcher()
	resp := makeMockStream(t)
	for _, typ := range testTypes {
		resp.recv <- &discovery.DiscoveryRequest{
			Node:    node,
			TypeUrl: typ,
		}
	}
	close(resp.recv)
	s := server.NewServer(context.Background(), config, server.CallbackFuncs{}, logger{t})
	if err := s.StreamAggregatedResources(resp); err != nil {
		t.Errorf("StreamAggregatedResources() => got %v, want no error", err)
	}
	if config.watches != 0 {
		t.Errorf("Expect all watches cancelled, got %q", config.watches)
	}
}

func TestOpaqueRequestsChannelMuxing(t *testing.T) {
	config := makeMockConfigWatcher()
	resp := makeMockStream(t)
	for i := 0; i < 10; i++ {
		resp.recv <- &discovery.DiscoveryRequest{
			Node:    node,
			TypeUrl: fmt.Sprintf("%s%d", opaqueType, i%2),
			// each subsequent request is assumed to supercede the previous request
			ResourceNames: []string{fmt.Sprintf("%d", i)},
		}
	}
	close(resp.recv)
	s := server.NewServer(context.Background(), config, server.CallbackFuncs{}, logger{t})
	if err := s.StreamAggregatedResources(resp); err != nil {
		t.Errorf("StreamAggregatedResources() => got %v, want no error", err)
	}
	if config.watches != 0 {
		t.Errorf("Expect all watches cancelled, got %q", config.watches)
	}
}

func TestCallbackError(t *testing.T) {
	for _, typ := range testTypes {
		t.Run(typ, func(t *testing.T) {
			config := makeMockConfigWatcher()
			config.responses = makeResponses()

			s := server.NewServer(context.Background(), config, server.CallbackFuncs{
				StreamOpenFunc: func(ctx context.Context, i int64, s string) error {
					return errors.New("stream open error")
				},
			}, logger{t})

			// make a request
			resp := makeMockStream(t)
			resp.recv <- &discovery.DiscoveryRequest{
				Node:    node,
				TypeUrl: typ,
			}

			// check that response fails since stream open returns error
			if err := s.StreamAggregatedResources(resp); err == nil {
				t.Error("Stream() => got no error, want error")
			}

			close(resp.recv)
		})
	}
}<|MERGE_RESOLUTION|>--- conflicted
+++ resolved
@@ -45,19 +45,12 @@
 func (log logger) Errorf(format string, args ...interface{}) { log.t.Logf(format, args...) }
 
 type mockConfigWatcher struct {
-<<<<<<< HEAD
 	counts         map[string]int
 	responses      map[string][]cache.Response
 	deltaResponses map[string][]cache.DeltaResponse
-	failWatch      bool
+	closeWatch     bool
 	watches        int
 	deltaWatches   int
-=======
-	counts     map[string]int
-	responses  map[string][]cache.Response
-	closeWatch bool
-	watches    int
->>>>>>> 5d7dab35
 }
 
 func (config *mockConfigWatcher) CreateWatch(req *discovery.DiscoveryRequest) (chan cache.Response, func()) {
@@ -88,8 +81,11 @@
 	return nil, errors.New("missing")
 }
 
-func (config *mockConfigWatcher) CreateDeltaWatch(req *discovery.DeltaDiscoveryRequest, out chan<- cache.DeltaResponse, vs cache.StreamVersion) func() {
+func (config *mockConfigWatcher) CreateDeltaWatch(req *discovery.DeltaDiscoveryRequest, vs cache.StreamVersion) (chan cache.DeltaResponse, func()) {
 	config.counts[req.TypeUrl] = config.counts[req.TypeUrl] + 1
+
+	// Create our out watch channel to return with a buffer of one
+	out := make(chan cache.DeltaResponse, 1)
 
 	if len(config.deltaResponses[req.TypeUrl]) > 0 {
 		res := config.deltaResponses[req.TypeUrl][0]
@@ -120,18 +116,18 @@
 			VersionMap:        vs.GetVersionMap(),
 		}
 
-	} else if config.failWatch {
+	} else if config.closeWatch {
 		fmt.Printf("No resources... closing watch\n")
 		close(out)
 	} else {
 		config.deltaWatches += 1
-		return func() {
+		return out, func() {
 			close(out)
 			config.deltaWatches -= 1
 		}
 	}
 
-	return nil
+	return out, nil
 }
 
 func makeMockConfigWatcher() *mockConfigWatcher {
@@ -529,7 +525,7 @@
 				}
 
 				if err != nil {
-					t.Logf("Delta() => got \"%v\", want no error", err)
+					t.Errorf("Delta() => got \"%v\", want no error", err)
 				}
 			}()
 
@@ -659,13 +655,8 @@
 	for _, typ := range testTypes {
 		t.Run(typ, func(t *testing.T) {
 			config := makeMockConfigWatcher()
-<<<<<<< HEAD
-			config.failWatch = true
+			config.closeWatch = true
 			s := server.NewServer(context.Background(), config, server.CallbackFuncs{}, logger{t})
-=======
-			config.closeWatch = true
-			s := server.NewServer(context.Background(), config, server.CallbackFuncs{})
->>>>>>> 5d7dab35
 
 			// make a request
 			resp := makeMockStream(t)
