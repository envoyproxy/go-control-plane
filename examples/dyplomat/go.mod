--- conflicted
+++ resolved
@@ -8,13 +8,8 @@
 	gopkg.in/yaml.v2 v2.4.0
 	k8s.io/api v0.26.1
 	k8s.io/apimachinery v0.26.1
-<<<<<<< HEAD
-	k8s.io/client-go v0.26.0
+	k8s.io/client-go v0.26.1
 	sigs.k8s.io/aws-iam-authenticator v0.6.3
-=======
-	k8s.io/client-go v0.26.1
-	sigs.k8s.io/aws-iam-authenticator v0.6.1
->>>>>>> 72157d33
 )
 
 require (
